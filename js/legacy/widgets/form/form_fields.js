--- conflicted
+++ resolved
@@ -234,12 +234,8 @@
 		
 		// description
 		if(this.df.description) {
-<<<<<<< HEAD
-			this.desc_area = $a(this.parent, 'div', 'help small', '', this.df.description)
-=======
 			this.desc_area = $a(this.parent, 'div', 'help small', 
 				{marginBottom:'9px', marginTop:'0px'}, this.df.description)
->>>>>>> a9450498
 		}
 	}
 }
