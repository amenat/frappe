# Copyright (c) 2013, Web Notes Technologies Pvt. Ltd.
# MIT License. See license.txt 

from __future__ import unicode_literals
"""
This is where all the plug-in code is executed. The standard method for DocTypes is declaration of a 
standardized `DocType` class that has the methods of any DocType. When an object is instantiated using the
`get_obj` method, it creates an instance of the `DocType` class of that particular DocType and sets the 
`doc` and `doclist` attributes that represent the fields (properties) of that record.

methods in following modules are imported for backward compatibility

	* webnotes.*
	* webnotes.utils.*
	* webnotes.model.doc.*
	* webnotes.model.bean.*
"""
<<<<<<< HEAD
=======
custom_class = '''
import webnotes

from webnotes.utils import add_days, add_months, add_years, cint, cstr, date_diff, default_fields, flt, fmt_money, formatdate, getTraceback, get_defaults, get_first_day, get_last_day, getdate, has_common, now, nowdate, set_default, user_format, validate_email_add
from webnotes.model import db_exists
from webnotes.model.doc import Document, addchild, getchildren
from webnotes.model.utils import getlist
from webnotes.utils.email_lib import sendmail
from webnotes.model.code import get_obj, get_server_obj, run_server_obj
from webnotes import session, form, msgprint, errprint, _

sql = webnotes.conn.sql


class CustomDocType(DocType):
  def __init__(self, doc, doclist):
    DocType.__init__(self, doc, doclist)
'''


def execute(code, doc=None, doclist=[]):
	# functions used in server script of DocTypes
	# --------------------------------------------------	
	from webnotes.utils import add_days, add_months, add_years, cint, cstr, date_diff, default_fields, flt, fmt_money, formatdate, getTraceback, get_defaults, get_first_day, get_last_day, getdate, has_common, now, nowdate, set_default, user_format, validate_email_add
	from webnotes.utils.email_lib import sendmail
	from webnotes.model import db_exists
	from webnotes.model.doc import Document, addchild, getchildren
	from webnotes.model.utils import getlist
	from webnotes import session, form, msgprint, errprint

	import webnotes

	sql = webnotes.conn.sql
	get_value = webnotes.conn.get_value
	convert_to_lists = webnotes.conn.convert_to_lists
	
	if webnotes.user:
		get_roles = webnotes.user.get_roles
	locals().update({'get_obj':get_obj, 'get_server_obj':get_server_obj, 'run_server_obj':run_server_obj})

	exec code in locals()
	
	if doc:
		d = DocType(doc, doclist)
		return d
		
	if locals().get('page_html'):
		return page_html

	if locals().get('out'):
		return out
		
>>>>>>> 5fac6342
def get_server_obj(doc, doclist = [], basedoctype = ''):
	# for test
	import webnotes
	from webnotes.modules import scrub, get_doctype_module
	from core.doctype.custom_script.custom_script import get_custom_server_script

	# get doctype details
	module = get_doctype_module(doc.doctype) or "core"
		
	if not module:
		return
		
	DocType = get_doctype_class(doc.doctype, module)
	
	if webnotes.flags.in_import:
		return DocType(doc, doclist)

	# custom?
	custom_script = get_custom_server_script(doc.doctype)

	if custom_script:
		opts = {"DocType": DocType}
		exec custom_script in opts
		return opts["CustomDocType"](doc, doclist)
		
	else:
		return DocType(doc, doclist)

def get_doctype_class(doctype, module):
	from webnotes.utils import cint
	import webnotes

	module = load_doctype_module(doctype, module)
	if module:
		DocType = getattr(module, 'DocType')
	else:
		if not cint(webnotes.conn.get_value("DocType", doctype, "custom")):
			raise ImportError, "Unable to load module for: " + doctype
		
		class DocType:
			def __init__(self, d, dl):
				self.doc, self.doclist = d, dl

	return DocType

def get_module_name(doctype, module, prefix):
	from webnotes.modules import scrub
	_doctype, _module = scrub(doctype), scrub(module)
	return '%s.doctype.%s.%s%s' % (_module, _doctype, prefix, _doctype)

def load_doctype_module(doctype, module=None, prefix=""):
	import webnotes
<<<<<<< HEAD
	from webnotes.modules import scrub
=======
	from webnotes.modules import scrub, get_doctype_module
	if not module:
		module = get_doctype_module(doctype) or "core"
	
	_doctype, _module = scrub(doctype), scrub(module)
>>>>>>> 5fac6342
	try:
		module = __import__(get_module_name(doctype, module, prefix), fromlist=[''])
		return module
	except ImportError, e:
		# webnotes.errprint(webnotes.getTraceback())
		return None

def get_obj(dt = None, dn = None, doc=None, doclist=[], with_children = 0):
	import webnotes.model.doc
	if dt:
		if isinstance(dt, list):
			return get_server_obj(dt[0], dt)
		if isinstance(dt, webnotes.model.doc.Document):
			return get_server_obj(dt, [dt])
		if not dn:
			dn = dt
		if with_children:
			doclist = webnotes.model.doc.get(dt, dn, from_controller=1)
		else:
			doclist = webnotes.model.doc.get(dt, dn, with_children = 0, from_controller=1)
		return get_server_obj(doclist[0], doclist)
	else:
		return get_server_obj(doc, doclist)
		
def run_server_obj(server_obj, method_name, arg=None):
	"""
	   Executes a method (`method_name`) from the given object (`server_obj`)
	"""
	if server_obj and hasattr(server_obj, method_name):
		if arg:
			return getattr(server_obj, method_name)(arg)
		else:
			return getattr(server_obj, method_name)()
	else:
		raise Exception, 'No method %s' % method_name

def get_code(module, dt, dn, extn, fieldname=None):
	from webnotes.modules import scrub, get_module_path
	import os, webnotes
	
	# get module (if required)
	if not module:
		module = webnotes.conn.get_value(dt, dn, 'module')

	# no module, quit
	if not module:
		return ''
	
	# file names
	if dt in ('Page','Doctype'):
		dt, dn = scrub(dt), scrub(dn)

	# get file name
	fname = dn + '.' + extn

	# code
	code = ''
	try:
		file = open(os.path.join(get_module_path(scrub(module)), dt, dn, fname), 'r')
		code = file.read()
		file.close()	
	except IOError, e:
		# no file, try from db
		if fieldname:
			code = webnotes.conn.get_value(dt, dn, fieldname)

	return code<|MERGE_RESOLUTION|>--- conflicted
+++ resolved
@@ -15,61 +15,6 @@
 	* webnotes.model.doc.*
 	* webnotes.model.bean.*
 """
-<<<<<<< HEAD
-=======
-custom_class = '''
-import webnotes
-
-from webnotes.utils import add_days, add_months, add_years, cint, cstr, date_diff, default_fields, flt, fmt_money, formatdate, getTraceback, get_defaults, get_first_day, get_last_day, getdate, has_common, now, nowdate, set_default, user_format, validate_email_add
-from webnotes.model import db_exists
-from webnotes.model.doc import Document, addchild, getchildren
-from webnotes.model.utils import getlist
-from webnotes.utils.email_lib import sendmail
-from webnotes.model.code import get_obj, get_server_obj, run_server_obj
-from webnotes import session, form, msgprint, errprint, _
-
-sql = webnotes.conn.sql
-
-
-class CustomDocType(DocType):
-  def __init__(self, doc, doclist):
-    DocType.__init__(self, doc, doclist)
-'''
-
-
-def execute(code, doc=None, doclist=[]):
-	# functions used in server script of DocTypes
-	# --------------------------------------------------	
-	from webnotes.utils import add_days, add_months, add_years, cint, cstr, date_diff, default_fields, flt, fmt_money, formatdate, getTraceback, get_defaults, get_first_day, get_last_day, getdate, has_common, now, nowdate, set_default, user_format, validate_email_add
-	from webnotes.utils.email_lib import sendmail
-	from webnotes.model import db_exists
-	from webnotes.model.doc import Document, addchild, getchildren
-	from webnotes.model.utils import getlist
-	from webnotes import session, form, msgprint, errprint
-
-	import webnotes
-
-	sql = webnotes.conn.sql
-	get_value = webnotes.conn.get_value
-	convert_to_lists = webnotes.conn.convert_to_lists
-	
-	if webnotes.user:
-		get_roles = webnotes.user.get_roles
-	locals().update({'get_obj':get_obj, 'get_server_obj':get_server_obj, 'run_server_obj':run_server_obj})
-
-	exec code in locals()
-	
-	if doc:
-		d = DocType(doc, doclist)
-		return d
-		
-	if locals().get('page_html'):
-		return page_html
-
-	if locals().get('out'):
-		return out
-		
->>>>>>> 5fac6342
 def get_server_obj(doc, doclist = [], basedoctype = ''):
 	# for test
 	import webnotes
@@ -122,15 +67,9 @@
 
 def load_doctype_module(doctype, module=None, prefix=""):
 	import webnotes
-<<<<<<< HEAD
-	from webnotes.modules import scrub
-=======
 	from webnotes.modules import scrub, get_doctype_module
 	if not module:
 		module = get_doctype_module(doctype) or "core"
-	
-	_doctype, _module = scrub(doctype), scrub(module)
->>>>>>> 5fac6342
 	try:
 		module = __import__(get_module_name(doctype, module, prefix), fromlist=[''])
 		return module
