--- conflicted
+++ resolved
@@ -381,11 +381,7 @@
 		
 	elif options.build_web_cache:
 		import website.web_cache
-<<<<<<< HEAD
 		website.web_cache.refresh_cache(['Blog'])
-=======
-		website.web_cache.refresh_cache(["Blog"])
->>>>>>> 39c21155
 		
 	elif options.append_future_import:
 		append_future_import()
