{
 "actions": [],
 "autoname": "Prompt",
 "creation": "2019-09-30 11:56:57.943241",
 "doctype": "DocType",
 "editable_grid": 1,
 "engine": "InnoDB",
 "field_order": [
  "script_type",
  "reference_doctype",
  "doctype_event",
  "api_method",
  "allow_guest",
  "column_break_3",
  "disabled",
  "section_break_8",
  "script",
  "help_section",
  "help_html"
 ],
 "fields": [
  {
   "fieldname": "script_type",
   "fieldtype": "Select",
   "in_list_view": 1,
   "label": "Script Type",
   "options": "DocType Event\nScheduler Event\nPermission Query\nAPI",
   "reqd": 1
  },
  {
   "fieldname": "script",
   "fieldtype": "Code",
   "label": "Script",
   "options": "Python",
   "reqd": 1
  },
  {
   "depends_on": "eval:['DocType Event', 'Permission Query'].includes(doc.script_type)",
   "fieldname": "reference_doctype",
   "fieldtype": "Link",
   "in_list_view": 1,
   "label": "Reference Document Type",
   "options": "DocType"
  },
  {
   "depends_on": "eval:doc.script_type==='DocType Event'",
   "fieldname": "doctype_event",
   "fieldtype": "Select",
   "label": "DocType Event",
   "options": "Before Insert\nBefore Validate\nBefore Save\nAfter Save\nBefore Submit\nAfter Submit\nBefore Cancel\nAfter Cancel\nBefore Delete\nAfter Delete\nBefore Save (Submitted Document)\nAfter Save (Submitted Document)"
  },
  {
   "depends_on": "eval:doc.script_type==='API'",
   "fieldname": "api_method",
   "fieldtype": "Data",
   "label": "API Method"
  },
  {
   "default": "0",
   "depends_on": "eval:doc.script_type==='API'",
   "fieldname": "allow_guest",
   "fieldtype": "Check",
   "label": "Allow Guest"
  },
  {
   "default": "0",
   "fieldname": "disabled",
   "fieldtype": "Check",
   "label": "Disabled"
  },
  {
   "fieldname": "column_break_3",
   "fieldtype": "Column Break"
  },
  {
   "fieldname": "section_break_8",
   "fieldtype": "Section Break"
  },
  {
   "fieldname": "help_section",
   "fieldtype": "Section Break",
   "label": "Help"
  },
  {
   "fieldname": "help_html",
   "fieldtype": "HTML"
  }
 ],
 "index_web_pages_for_search": 1,
 "links": [],
<<<<<<< HEAD
 "modified": "2021-01-03 18:50:14.767595",
=======
 "modified": "2020-12-03 22:42:02.708148",
>>>>>>> 0f1c99ba
 "modified_by": "Administrator",
 "module": "Core",
 "name": "Server Script",
 "owner": "Administrator",
 "permissions": [
  {
   "create": 1,
   "delete": 1,
   "email": 1,
   "export": 1,
   "print": 1,
   "read": 1,
   "report": 1,
   "role": "Script Manager",
   "share": 1,
   "write": 1
  }
 ],
 "sort_field": "modified",
 "sort_order": "DESC",
 "track_changes": 1
}<|MERGE_RESOLUTION|>--- conflicted
+++ resolved
@@ -88,11 +88,7 @@
  ],
  "index_web_pages_for_search": 1,
  "links": [],
-<<<<<<< HEAD
- "modified": "2021-01-03 18:50:14.767595",
-=======
  "modified": "2020-12-03 22:42:02.708148",
->>>>>>> 0f1c99ba
  "modified_by": "Administrator",
  "module": "Core",
  "name": "Server Script",
