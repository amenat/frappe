--- conflicted
+++ resolved
@@ -74,15 +74,12 @@
 		email_id = email_id.decode("utf-8", "ignore")
 	return email_id
 
-<<<<<<< HEAD
-=======
 def validate_email_add(email_str, throw=False):
 	"""
 	validate_email_add will be renamed to the validate_email_address in v12
 	"""
 	return validate_email_address(email_str, throw=False)
 
->>>>>>> b7b06110
 def validate_email_address(email_str, throw=False):
 	"""Validates the email string"""
 	email = email_str = (email_str or "").strip()
