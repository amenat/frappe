--- conflicted
+++ resolved
@@ -1,17 +1,11 @@
 {
-<<<<<<< HEAD
  "actions": [],
-=======
->>>>>>> ed89e828
  "autoname": "hash",
  "creation": "2013-02-22 01:27:32",
  "doctype": "DocType",
  "document_type": "Setup",
  "editable_grid": 1,
-<<<<<<< HEAD
-=======
  "engine": "InnoDB",
->>>>>>> ed89e828
  "field_order": [
   "label_and_type",
   "label",
@@ -23,10 +17,7 @@
   "in_standard_filter",
   "in_global_search",
   "bold",
-<<<<<<< HEAD
   "allow_in_quick_entry",
-=======
->>>>>>> ed89e828
   "translatable",
   "column_break_7",
   "precision",
@@ -47,13 +38,10 @@
   "allow_on_submit",
   "report_hide",
   "remember_last_selected_value",
-<<<<<<< HEAD
-=======
   "property_depends_on_section",
   "mandatory_depends_on",
   "column_break_33",
   "read_only_depends_on",
->>>>>>> ed89e828
   "display",
   "default",
   "in_filter",
@@ -367,12 +355,12 @@
    "read_only": 1
   },
   {
-<<<<<<< HEAD
    "default": "0",
    "fieldname": "allow_in_quick_entry",
    "fieldtype": "Check",
    "label": " Allow in Quick Entry "
-=======
+  },
+  {
    "fieldname": "property_depends_on_section",
    "fieldtype": "Section Break",
    "label": "Property Depends On"
@@ -392,26 +380,17 @@
    "fieldtype": "Code",
    "label": "Read Only Depends On",
    "options": "JS"
->>>>>>> ed89e828
   }
  ],
  "idx": 1,
  "istable": 1,
-<<<<<<< HEAD
  "links": [],
  "modified": "2019-12-27 12:50:51.419763",
  "modified_by": "Administrator",
-=======
- "modified": "2019-12-04 12:22:30.222892",
- "modified_by": "umair@erpnext.com",
->>>>>>> ed89e828
  "module": "Custom",
  "name": "Customize Form Field",
  "owner": "Administrator",
  "permissions": [],
-<<<<<<< HEAD
-=======
  "sort_field": "modified",
->>>>>>> ed89e828
  "sort_order": "ASC"
 }