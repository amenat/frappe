--- conflicted
+++ resolved
@@ -350,11 +350,7 @@
 
 li.user-progress {
 	.progress-chart {
-<<<<<<< HEAD
-		width: 60px;
-=======
 		width: 50px;
->>>>>>> 645526bb
 		margin-top: 8px;
 	}
 
