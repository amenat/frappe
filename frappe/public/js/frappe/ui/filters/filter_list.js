frappe.ui.FilterGroup = class {
	constructor(opts) {
		$.extend(this, opts);
		this.filters = [];
		window.fltr = this;
		if (!this.filter_button) {
			this.wrapper = this.parent;
			this.wrapper.append(this.get_filter_area_template());
			this.set_filter_events();
		} else {
			this.make_popover();
		}
	}

	make_popover() {
		this.init_filter_popover();
		this.set_popover_events();
	}

	init_filter_popover() {
		this.filter_button.popover({
			content: this.get_filter_area_template(),
			template: `
				<div class="filter-popover popover">
					<div class="arrow"></div>
					<div class="popover-body popover-content">
					</div>
				</div>
			`,
			html: true,
			trigger: 'manual',
			container: 'body',
			placement: 'bottom',
			offset: '-100px 0'
		});
	}

	toggle_empty_filters(show) {
		this.wrapper &&
			this.wrapper.find('.empty-filters').toggle(show);
	}

	set_popover_events() {
		$(document.body).on('click', (e) => {
			if (this.wrapper && this.wrapper.is(':visible')) {
				if (
					$(e.target).parents('.filter-popover').length === 0
					&& $(e.target).parents('.filter-box').length === 0
					&& this.filter_button.find($(e.target)).length === 0
					&& !$(e.target).is(this.filter_button)
					&& !$(e.target).is('.datepicker--cell')
				) {
					this.wrapper && this.filter_button.popover('hide');
				}
			}
		});

		this.filter_button.on('click', () => {
			this.filter_button.popover('toggle');
		});

		this.filter_button.on('shown.bs.popover', (e) => {
			let hide_empty_filters = this.filters && this.filters.length > 0;

			if (!this.wrapper) {
				this.wrapper = $('.filter-popover');
				if (hide_empty_filters) {
					this.toggle_empty_filters(false);
					this.add_filters_to_popover(this.filters);
				}
				this.set_filter_events();
			}

			hide_empty_filters && this.toggle_empty_filters(false);
		});

		this.filter_button.on('hidden.bs.popover', (e) => {
			this.apply();
		});

		// REDESIGN-TODO: (Temporary) Review and find best solution for this
		$(window).on('hashchange', () => {
			if (this.wrapper && this.wrapper.is(':visible')) {
				this.filter_button.popover('hide');
			}
		});
	}

	add_filters_to_popover(filters) {
		filters.forEach(filter => {
			filter.parent = this.wrapper;
			filter.field = null;
			filter.make();
		});
	}

	apply() {
		this.update_filters();
		this.on_change();
	}

	update_filter_button() {
		const filters_applied = this.filters.length > 0;
		const button_label = filters_applied
			? this.filters.length > 1
				? __(`{0} filters`, [this.filters.length])
				: __(`{0} filter`, [this.filters.length])
			: __('Filter');


		this.filter_button
			.toggleClass('btn-default', !filters_applied)
			.toggleClass('btn-primary-light', filters_applied);

		this.filter_button.find('.filter-icon')
			.toggleClass('active', filters_applied);

		this.filter_button.find('.button-label').html(button_label);
	}

	set_filter_events() {
		this.wrapper.find('.add-filter').on('click', () => {
			this.toggle_empty_filters(false);
			this.add_filter(this.doctype, 'name');
		});

		this.wrapper.find('.clear-filters').on('click', () => {
			this.toggle_empty_filters(true);
			this.clear_filters();
		});

		this.wrapper.find('.apply-filters').on('click', () => {
			this.toggle_empty_filters(false);
			this.apply();
		});
	}

	add_filters(filters) {
		let promises = [];

		for (const filter of filters) {
			promises.push(() => this.add_filter(...filter));
		}

		return frappe.run_serially(promises).then(() => this.update_filters());
	}

	add_filter(doctype, fieldname, condition, value, hidden) {
		if (!fieldname) return Promise.resolve();
		// adds a new filter, returns true if filter has been added

		// {}: Add in page filter by fieldname if exists ('=' => 'like')

		if (!this.validate_args(doctype, fieldname)) return false;
		const is_new_filter = arguments.length < 2;
		if (is_new_filter && this.wrapper.find('.new-filter:visible').length) {
			// only allow 1 new filter at a time!
			return Promise.resolve();
		} else {
			let args = [doctype, fieldname, condition, value, hidden];
			const promise = this.push_new_filter(args, is_new_filter);
			return (promise && promise.then) ? promise : Promise.resolve();
		}
	}

	validate_args(doctype, fieldname) {
<<<<<<< HEAD
		if (
			doctype &&
			fieldname &&
			!frappe.meta.has_field(doctype, fieldname) &&
			!frappe.model.std_fields_list.includes(fieldname)
		) {
			frappe.throw(__(`Invalid filter: "${[fieldname.bold()]}"`));
=======
		if (doctype && fieldname
			&& !frappe.meta.has_field(doctype, fieldname)
			&& !frappe.model.std_fields_list.includes(fieldname)) {

			frappe.throw(__("Invalid filter: {0}", [fieldname.bold()]));
>>>>>>> 6f951786
			return false;
		}
		return true;
	}

	push_new_filter(args, is_new_filter = false) {
		// args: [doctype, fieldname, condition, value]
		if (this.filter_exists(args)) return;

		// {}: Clear page filter fieldname field

		let filter = this._push_new_filter(...args);

		if (filter && filter.value) {
			// filter.setup_state(is_new_filter);
			return filter._filter_value_set; // internal promise
		}
	}

	_push_new_filter(doctype, fieldname, condition, value, hidden = false) {
		let args = {
			parent: this.wrapper,
			parent_doctype: this.doctype,
			doctype: doctype,
			fieldname: fieldname,
			condition: condition,
			value: value,
			hidden: hidden,
			on_change: (update) => {
				if (update) this.update_filters();
				this.on_change();
			},
			filter_items: (doctype, fieldname) => {
				return !this.filter_exists([doctype, fieldname]);
			},
			filter_list: this.base_list || this,
		};
		let filter = new frappe.ui.Filter(args);
		this.filters.push(filter);
		return filter;
	}

	get_filter_value(fieldname) {
		let filter_obj = this.filters.find(f => f.fieldname == fieldname) || {};
		return filter_obj.value;
	}

	filter_exists(filter_value) {
		// filter_value of form: [doctype, fieldname, condition, value]
		let exists = false;
		this.filters
			.filter((f) => f.field)
			.map((f) => {
				let f_value = f.get_value();
				if (filter_value.length === 2) {
					exists =
						filter_value[0] === f_value[0] && filter_value[1] === f_value[1];
					return;
				}

				let value = filter_value[3];
				let equal = frappe.utils.arrays_equal;

				if (
					equal(f_value.slice(0, 4), filter_value.slice(0, 4)) ||
					(Array.isArray(value) && equal(value, f_value[3]))
				) {
					exists = true;
				}
			});
		return exists;
	}

	get_filters() {
		return this.filters
			.filter((f) => f.field)
			.map((f) => {
				return f.get_value();
			});
		// {}: this.list.update_standard_filters(values);
	}

	update_filters() {
		// remove hidden filters and undefined filters
		this.filters.map(f => !f.get_selected_value() && f.remove());
		this.filters = this.filters.filter(f => f.get_selected_value() && f.field);
		this.update_filter_button();
		this.filters.length === 0 &&
			this.toggle_empty_filters(true);
	}

	clear_filters() {
		this.filters.map((f) => f.remove(true));
		// {}: Clear page filters, .date-range-picker (called list run())
		this.filters = [];
	}

	get_filter(fieldname) {
		return this.filters.filter((f) => {
			return f.field && f.field.df.fieldname == fieldname;
		})[0];
	}

	get_filter_area_template() {
		return $(`
			<div class="filter-area">
				<div class="filter-edit-area">
					<div class="text-muted empty-filters text-center">${__('No filters selected')}</div>
				</div>
				<hr class="divider"></hr>
				<div class="filter-action-buttons">
					<div class="text-muted add-filter">
						${__('+ Add a Filter')}
					</div>
					<div>
						<button class="btn btn-secondary btn-xs clear-filters">
							${__('Clear Filters')}
						</button>
						<button class="btn btn-primary btn-xs apply-filters">
							${__('Apply Filters')}
						</button>
					</div>
				</div>
			</div>`
		);
	}

	get_filters_as_object() {
		let filters = this.get_filters().reduce((acc, filter) => {
			return Object.assign(acc, {
				[filter[1]]: [filter[2], filter[3]],
			});
		}, {});
		return filters;
	}

	add_filters_to_filter_group(filters) {
		filters.forEach((filter) => {
			this.add_filter(filter[0], filter[1], filter[2], filter[3]);
		});
	}

	add(filters, refresh = true) {
		if (!filters || (Array.isArray(filters) && filters.length === 0))
			return Promise.resolve();

		if (typeof filters[0] === "string") {
			// passed in the format of doctype, field, condition, value
			const filter = Array.from(arguments);
			filters = [filter];
		}

		filters = filters.filter((f) => {
			return !this.exists(f);
		});

		const { non_standard_filters, promise } = this.set_standard_filter(
			filters
		);

		return promise
			.then(() => {
				return (
					non_standard_filters.length > 0 &&
					this.filter_list.add_filters(non_standard_filters)
				);
			})
			.then(() => {
				refresh && this.list_view.refresh();
			});
	}
};<|MERGE_RESOLUTION|>--- conflicted
+++ resolved
@@ -164,21 +164,11 @@
 	}
 
 	validate_args(doctype, fieldname) {
-<<<<<<< HEAD
-		if (
-			doctype &&
-			fieldname &&
-			!frappe.meta.has_field(doctype, fieldname) &&
-			!frappe.model.std_fields_list.includes(fieldname)
-		) {
-			frappe.throw(__(`Invalid filter: "${[fieldname.bold()]}"`));
-=======
 		if (doctype && fieldname
 			&& !frappe.meta.has_field(doctype, fieldname)
 			&& !frappe.model.std_fields_list.includes(fieldname)) {
 
 			frappe.throw(__("Invalid filter: {0}", [fieldname.bold()]));
->>>>>>> 6f951786
 			return false;
 		}
 		return true;
