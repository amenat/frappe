// special features for link
// buttons
// autocomplete
// link validation
// custom queries
// add_fetches
import Awesomplete from 'awesomplete';

frappe.ui.form.ControlLink = frappe.ui.form.ControlData.extend({
	make_input: function() {
		var me = this;
		// line-height: 1 is for Mozilla 51, shows extra padding otherwise
		$('<div class="link-field ui-front" style="position: relative; line-height: 1;">\
			<input type="text" class="input-with-feedback form-control">\
			<span class="link-btn">\
				<a class="btn-open no-decoration" title="' + __("Open Link") + '">\
					<i class="octicon octicon-arrow-right"></i></a>\
			</span>\
		</div>').prependTo(this.input_area);
		this.$input_area = $(this.input_area);
		this.$input = this.$input_area.find('input');
		this.$link = this.$input_area.find('.link-btn');
		this.$link_open = this.$link.find('.btn-open');
		this.set_input_attributes();
		this.$input.on("focus", function() {
			setTimeout(function() {
				if(me.$input.val() && me.get_options()) {
					me.$link.toggle(true);
					me.$link_open.attr('href', '#Form/' + me.get_options() + '/' + me.$input.val());
				}

				if(!me.$input.val()) {
					me.$input.val("").trigger("input");
				}
			}, 500);
		});
		this.$input.on("blur", function() {
			// if this disappears immediately, the user's click
			// does not register, hence timeout
			setTimeout(function() {
				me.$link.toggle(false);
			}, 500);
		});
		this.$input.attr('data-target', this.df.options);
		this.input = this.$input.get(0);
		this.has_input = true;
		this.translate_values = true;
		this.setup_buttons();
		this.setup_awesomeplete();
	},
	get_options: function() {
		return this.df.options;
	},
	get_reference_doctype() {
		// this is used to get the context in which link field is loaded
		if (this.doctype) return this.doctype;
		else {
			return frappe.get_route && frappe.get_route()[0] === 'List' ? frappe.get_route()[1] : null;
		}
	},
	setup_buttons: function() {
		if(this.only_input && !this.with_link_btn) {
			this.$input_area.find(".link-btn").remove();
		}
	},
	open_advanced_search: function() {
		var doctype = this.get_options();
		if(!doctype) return;
		new frappe.ui.form.LinkSelector({
			doctype: doctype,
			target: this,
			txt: this.get_input_value()
		});
		return false;
	},
	new_doc: function() {
		var doctype = this.get_options();
		var me = this;

		if(!doctype) return;

		// set values to fill in the new document
		if(this.df.get_route_options_for_new_doc) {
			frappe.route_options = this.df.get_route_options_for_new_doc(this);
		} else {
			frappe.route_options = {};
		}

		// partially entered name field
		frappe.route_options.name_field = this.get_value();

		// reference to calling link
		frappe._from_link = this;
		frappe._from_link_scrollY = $(document).scrollTop();

		frappe.ui.form.make_quick_entry(doctype, (doc) => {
			return me.set_value(doc.name);
		});

		return false;
	},
	setup_awesomeplete: function() {
		var me = this;

		this.$input.cache = {};

		this.awesomplete = new Awesomplete(me.input, {
			minChars: 0,
			maxItems: 99,
			autoFirst: true,
			list: [],
			data: function (item) {
				return {
					label: item.label || item.value,
					value: item.value
				};
			},
			filter: function() {
				return true;
			},
			item: function (item) {
				var d = this.get_item(item.value);
				if(!d.label) {	d.label = d.value; }

				var _label = (me.translate_values) ? __(d.label) : d.label;
				var html = "<strong>" + _label + "</strong>";
				if(d.description && d.value!==d.description) {
					html += '<br><span class="small">' + __(d.description) + '</span>';
				}
				return $('<li></li>')
					.data('item.autocomplete', d)
					.prop('aria-selected', 'false')
					.html('<a><p>' + html + '</p></a>')
					.get(0);
			},
			sort: function() {
				return 0;
			}
		});

		this.$input.on("input", frappe.utils.debounce(function(e) {
			var doctype = me.get_options();
			if(!doctype) return;
			if (!me.$input.cache[doctype]) {
				me.$input.cache[doctype] = {};
			}

			var term = e.target.value;

			if (me.$input.cache[doctype][term]!=null) {
				// immediately show from cache
				me.awesomplete.list = me.$input.cache[doctype][term];
			}
			var args = {
				'txt': term,
				'doctype': doctype,
				'ignore_user_permissions': me.df.ignore_user_permissions,
				'reference_doctype': me.get_reference_doctype() || ""
			};

			me.set_custom_query(args);

			frappe.call({
				type: "POST",
				method:'frappe.desk.search.search_link',
				no_spinner: true,
				args: args,
				callback: function(r) {
					if(!me.$input.is(":focus")) {
						return;
					}

<<<<<<< HEAD
					if(!me.df.only_select && me.frm) {
=======
					if (args.filters) {
						let filter_string = [];
						for (let [key, value] of Object.entries(args.filters)) {

							if (Array.isArray(value)){
								filter_string.push(frappe.model.unscrub(key) + " "+value[0]+" "+value[1]);
							} else {
								filter_string.push(frappe.model.unscrub(key) + " as " + value);
							}
						}

						filter_string = "Filters applied for " + filter_string.join(", ");

						r.results.push({
							label: "<span class='text-muted disable-select' style='line-height: 15px;'>"
								+ __("{0}", [filter_string])
								+ "</span>",
							value: "",
							action: undefined
						});
					}

					if(!me.df.only_select) {
>>>>>>> a7a3d749
						if(frappe.model.can_create(doctype)) {
							// new item
							r.results.push({
								label: "<span class='text-primary link-option'>"
									+ "<i class='fa fa-plus' style='margin-right: 5px;'></i> "
									+ __("Create a new {0}", [__(me.get_options())])
									+ "</span>",
								value: "create_new__link_option",
								action: me.new_doc
							});
						}
						// advanced search

						if (locals && locals['DocType']) {
							// not applicable in web forms
							r.results.push({
								label: "<span class='text-primary link-option'>"
									+ "<i class='fa fa-search' style='margin-right: 5px;'></i> "
									+ __("Advanced Search")
									+ "</span>",
								value: "advanced_search__link_option",
								action: me.open_advanced_search
							});
						}
					}
					me.$input.cache[doctype][term] = r.results;
					me.awesomplete.list = me.$input.cache[doctype][term];
				}
			});
		}, 618));

		this.$input.on("blur", function() {
			if(me.selected) {
				me.selected = false;
				return;
			}
			var value = me.get_input_value();
			if(value!==me.last_value) {
				me.parse_validate_and_set_in_model(value);
			}
		});

		this.$input.on("awesomplete-open", function() {
			me.$wrapper.css({"z-index": 100});
			me.$wrapper.find('ul').css({"z-index": 100});
			me.$wrapper.find('.disable-select').parents('li').css({"pointer-events": "none"});
			me.autocomplete_open = true;
		});

		this.$input.on("awesomplete-close", function() {
			me.$wrapper.css({"z-index": 1});
			me.autocomplete_open = false;
		});

		this.$input.on("awesomplete-select", function(e) {
			var o = e.originalEvent;
			var item = me.awesomplete.get_item(o.text.value);

			me.autocomplete_open = false;

			// prevent selection on tab
			var TABKEY = 9;
			if(e.keyCode === TABKEY) {
				e.preventDefault();
				me.awesomplete.close();
				return false;
			}

			if(item.action) {
				item.value = "";
				item.action.apply(me);
			}

			// if remember_last_selected is checked in the doctype against the field,
			// then add this value
			// to defaults so you do not need to set it again
			// unless it is changed.
			if(me.df.remember_last_selected_value) {
				frappe.boot.user.last_selected_values[me.df.options] = item.value;
			}

			me.parse_validate_and_set_in_model(item.value);
		});

		this.$input.on("awesomplete-selectcomplete", function(e) {
			var o = e.originalEvent;
			if(o.text.value.indexOf("__link_option") !== -1) {
				me.$input.val("");
			}
		});
	},
	set_custom_query: function(args) {
		var set_nulls = function(obj) {
			$.each(obj, function(key, value) {
				if(value!==undefined) {
					obj[key] = value;
				}
			});
			return obj;
		};
		if(this.get_query || this.df.get_query) {
			var get_query = this.get_query || this.df.get_query;
			if($.isPlainObject(get_query)) {
				var filters = null;
				if(get_query.filters) {
					// passed as {'filters': {'key':'value'}}
					filters = get_query.filters;
				} else if(get_query.query) {

					// passed as {'query': 'path.to.method'}
					args.query = get_query;
				} else {

					// dict is filters
					filters = get_query;
				}

				if (filters) {
					filters = set_nulls(filters);

					// extend args for custom functions
					$.extend(args, filters);

					// add "filters" for standard query (search.py)
					args.filters = filters;
				}
			} else if(typeof(get_query)==="string") {
				args.query = get_query;
			} else {
				// get_query by function
				var q = (get_query)(this.frm && this.frm.doc || this.doc, this.doctype, this.docname);

				if (typeof(q)==="string") {
					// returns a string
					args.query = q;
				} else if($.isPlainObject(q)) {
					// returns a plain object with filters
					if(q.filters) {
						set_nulls(q.filters);
					}

					// turn off value translation
					if(q.translate_values !== undefined) {
						this.translate_values = q.translate_values;
					}

					// extend args for custom functions
					$.extend(args, q);

					// add "filters" for standard query (search.py)
					args.filters = q.filters;
				}
			}
		}
		if(this.df.filters) {
			set_nulls(this.df.filters);
			if(!args.filters) args.filters = {};
			$.extend(args.filters, this.df.filters);
		}
	},
	validate: function(value) {
		// validate the value just entered
		if(this.df.options=="[Select]" || this.df.ignore_link_validation) {
			return value;
		}

		return this.validate_link_and_fetch(this.df, this.get_options(),
			this.docname, value);
	},
	validate_link_and_fetch: function(df, doctype, docname, value) {
		var me = this;

		if(value) {
			return new Promise((resolve) => {
				var fetch = '';

				if(this.frm && this.frm.fetch_dict[df.fieldname]) {
					fetch = this.frm.fetch_dict[df.fieldname].columns.join(', ');
				}

				return frappe.call({
					method:'frappe.desk.form.utils.validate_link',
					type: "GET",
					args: {
						'value': value,
						'options': doctype,
						'fetch': fetch
					},
					no_spinner: true,
					callback: function(r) {
						if(r.message=='Ok') {
							if(r.fetch_values && docname) {
								me.set_fetch_values(df, docname, r.fetch_values);
							}
							resolve(r.valid_value);
						} else {
							resolve("");
						}
					}
				});
			});
		}
	},
	set_fetch_values: function(df, docname, fetch_values) {
		var fl = this.frm.fetch_dict[df.fieldname].fields;
		for(var i=0; i < fl.length; i++) {
			frappe.model.set_value(df.parent, docname, fl[i], fetch_values[i], df.fieldtype);
		}
	}
});

if(Awesomplete) {
	Awesomplete.prototype.get_item = function(value) {
		return this._list.find(function(item) {
			return item.value === value;
		});
	};
}
<|MERGE_RESOLUTION|>--- conflicted
+++ resolved
@@ -170,9 +170,6 @@
 						return;
 					}
 
-<<<<<<< HEAD
-					if(!me.df.only_select && me.frm) {
-=======
 					if (args.filters) {
 						let filter_string = [];
 						for (let [key, value] of Object.entries(args.filters)) {
@@ -195,8 +192,7 @@
 						});
 					}
 
-					if(!me.df.only_select) {
->>>>>>> a7a3d749
+					if(!me.df.only_select && me.frm) {
 						if(frappe.model.can_create(doctype)) {
 							// new item
 							r.results.push({
