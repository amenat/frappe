--- conflicted
+++ resolved
@@ -28,194 +28,6 @@
 import { generate_route } from "./utils.js";
 
 export default {
-<<<<<<< HEAD
-  props: ["category", "all_modules"],
-  components: {
-    DeskModuleBox
-  },
-  data() {
-    let template_modules = this.all_modules;
-    template_modules.forEach(module => {
-      if (module.links) {
-        module.links.forEach(link => {
-          link.route = generate_route(link);
-        });
-      }
-    });
-
-    return {
-      template_modules: template_modules,
-      modules: template_modules.slice(),
-      settings: {},
-      all_settings: {},
-      dragged_index: -1,
-      hovered_index: -1
-    };
-  },
-  methods: {
-    show_customize_dialog() {
-      if (!this.dialog) {
-        this.get_settings().then(() => {
-          const fields = this.make_fields();
-          this.make_and_show_dialog(fields);
-        });
-      } else {
-        this.dialog.show();
-      }
-    },
-    get_settings() {
-      return frappe.db.get_value("User", user, "home_settings").then(resp => {
-        this.all_settings = JSON.parse(resp.message["home_settings"]);
-        this.settings = this.all_settings[this.category];
-      });
-    },
-    make_fields() {
-      let fields = [];
-      let template_modules = this.template_modules;
-      let selected_modules = Object.keys(this.settings);
-
-      template_modules.forEach(module => {
-        fields.push(this.get_module_select_field(module, selected_modules));
-
-        if (module.links) {
-          fields.push(this.get_links_multiselect_field(module));
-        }
-      });
-
-      return fields;
-    },
-    make_and_show_dialog(fields) {
-      this.dialog = new frappe.ui.Dialog({
-        title: __("Customize " + this.category),
-        fields: fields,
-        primary_action_label: __("Update"),
-        primary_action: values => {
-          let module_link_list_map = {};
-
-          Object.keys(values).forEach(module_name => {
-            if (!module_name.includes("links") && values[module_name]) {
-              const links_str = values[module_name + "_links"] || "";
-              this.settings[module_name]["links"] = links_str;
-              if (values[module_name]) {
-                module_link_list_map[module_name] = {
-                  links: links_str.split(","),
-                  app: this.template_modules.filter(
-                    m => m.module_name === module_name
-                  )[0].app
-                };
-              }
-            }
-          });
-
-          frappe.db
-            .set_value("User", user, "home_settings", this.all_settings)
-            .then(resp => {
-              this.update_modules(module_link_list_map);
-              this.dialog.hide();
-            })
-            .fail(err => {
-              frappe.msgprint(err);
-            });
-        }
-      });
-
-      this.dialog.modal_body.find(".clearfix").css({ display: "none" });
-      this.dialog.modal_body
-        .find('.frappe-control*[data-fieldtype="MultiSelect"]')
-        .css({ "margin-bottom": "30px" });
-
-      this.dialog.show();
-    },
-
-    update_modules(module_link_list_map) {
-      frappe.call({
-        type: "GET",
-        method: "frappe.desk.moduleview.get_module_link_items_from_dict",
-        freeze: true,
-        args: {
-          module_link_list_map: module_link_list_map
-        },
-        callback: r => {
-          const module_links_dict = r.message;
-          this.template_modules.map((m, i) => {
-            let raw_links = module_links_dict[m.module_name];
-            raw_links.forEach(link => {
-              link.route = generate_route(link);
-            });
-            if (Object.keys(module_link_list_map).includes(m.module_name)) {
-              m.hidden = 0;
-              m.links = raw_links;
-            } else {
-              m.hidden = 1;
-            }
-          });
-
-          this.modules = this.template_modules.filter(m => !m.hidden);
-        }
-      });
-    },
-
-    get_module_select_field(module, selected_modules) {
-      return {
-        label: __(module.module_name),
-        fieldname: module.module_name,
-        fieldtype: "Check",
-        default: selected_modules.includes(module.module_name) ? 1 : 0
-      };
-    },
-
-    get_links_multiselect_field(module) {
-      return {
-        label: __(""),
-        fieldname: module.module_name + "_links",
-        fieldtype: "MultiSelect",
-        get_data: function() {
-          let data = [];
-
-          frappe.call({
-            type: "GET",
-            method: "frappe.desk.moduleview.get_links",
-            async: false,
-            no_spinner: true,
-            args: {
-              app: module.app,
-              module: module.module_name
-            },
-            callback: function(r) {
-              data = r.message;
-            }
-          });
-          return data;
-        },
-        default: module.links.map(m => m.name || m.label),
-        depends_on: module.module_name
-      };
-    },
-
-    box_dragstart(index) {
-      this.dragged_index = index;
-    },
-
-    box_dragend(index) {
-      this.dragged_index = -1;
-      this.hovered_index = -1;
-    },
-
-    box_enter(index) {
-      this.hovered_index = index;
-    },
-
-    box_drop(index) {
-      let d = this.dragged_index;
-      let h = this.hovered_index;
-      if (d < h) {
-        this.modules.splice(h, 0, this.modules[d]);
-        this.modules.splice(d, 1);
-      }
-    }
-  }
-};
-=======
 	props: ['category', 'all_modules', 'customization_settings'],
 	components: {
 		DeskModuleBox
@@ -426,7 +238,6 @@
 		},
 	}
 }
->>>>>>> a9d9b0b3
 </script>
 
 <style lang="less" scoped>
