// Copyright (c) 2015, Frappe Technologies Pvt. Ltd. and Contributors
// MIT License. See license.txt
/* eslint-disable no-console */

// __('Modules') __('Domains') __('Places') __('Administration') # for translation, don't remove

frappe.start_app = function() {
	if (!frappe.Application)
		return;
	frappe.assets.check();
	frappe.provide('frappe.app');
	frappe.provide('frappe.desk');
	frappe.app = new frappe.Application();
};

$(document).ready(function() {
	if (!frappe.utils.supportsES6) {
		frappe.msgprint({
			indicator: 'red',
			title: __('Browser not supported'),
			message: __('Some of the features might not work in your browser. Please update your browser to the latest version.')
		});
	}
	frappe.start_app();
});

frappe.Application = class Application {
	constructor() {
		this.startup();
	}

	startup() {
		frappe.socketio.init();
		frappe.model.init();

		if(frappe.boot.status==='failed') {
			frappe.msgprint({
				message: frappe.boot.error,
				title: __('Session Start Failed'),
				indicator: 'red',
			});
			throw 'boot failed';
		}

		this.setup_frappe_vue();
		this.load_bootinfo();
		this.load_user_permissions();
		this.make_nav_bar();
		this.set_favicon();
		this.setup_analytics();
		this.set_fullwidth_if_enabled();
		this.add_browser_class();
		this.setup_energy_point_listeners();
		this.setup_copy_doc_listener();

		frappe.ui.keys.setup();

		frappe.ui.keys.add_shortcut({
			shortcut: 'shift+ctrl+g',
			description: __('Switch Theme'),
			action: () => {
				frappe.theme_switcher = new frappe.ui.ThemeSwitcher();
				frappe.theme_switcher.show();
			}
		});

		this.set_rtl();

		// page container
		this.make_page_container();
		this.set_route();

		// trigger app startup
		$(document).trigger('startup');

		$(document).trigger('app_ready');

		if (frappe.boot.messages) {
			frappe.msgprint(frappe.boot.messages);
		}

		if (frappe.user_roles.includes('System Manager')) {
			// delayed following requests to make boot faster
			setTimeout(() => {
				this.show_change_log();
				this.show_update_available();
			}, 1000);
		}

		if (!frappe.boot.developer_mode) {
			let console_security_message = __("Using this console may allow attackers to impersonate you and steal your information. Do not enter or paste code that you do not understand.");
			console.log(
				`%c${console_security_message}`,
				"font-size: large"
			);
		}

		this.show_notes();

		if (frappe.ui.startup_setup_dialog && !frappe.boot.setup_complete) {
			frappe.ui.startup_setup_dialog.pre_show();
			frappe.ui.startup_setup_dialog.show();
		}

		frappe.realtime.on("version-update", function() {
			var dialog = frappe.msgprint({
				message:__("The application has been updated to a new version, please refresh this page"),
				indicator: 'green',
				title: __('Version Updated')
			});
			dialog.set_primary_action(__("Refresh"), function() {
				location.reload(true);
			});
			dialog.get_close_btn().toggle(false);
		});

		// listen to build errors
		this.setup_build_events();

		if (frappe.sys_defaults.email_user_password) {
			var email_list =  frappe.sys_defaults.email_user_password.split(',');
			for (var u in email_list) {
				if (email_list[u]===frappe.user.name) {
					this.set_password(email_list[u]);
				}
			}
		}

		// REDESIGN-TODO: Fix preview popovers
		this.link_preview = new frappe.ui.LinkPreview();

		if (!frappe.boot.developer_mode) {
			setInterval(function() {
				frappe.call({
					method: 'frappe.core.page.background_jobs.background_jobs.get_scheduler_status',
					callback: function(r) {
						if (r.message[0] == __("Inactive")) {
							frappe.call('frappe.utils.scheduler.activate_scheduler');
						}
					}
				});
			}, 300000); // check every 5 minutes

			if (frappe.user.has_role("System Manager")) {
				setInterval(function() {
					frappe.call({
						method: 'frappe.core.doctype.log_settings.log_settings.has_unseen_error_log',
						args: {
							user: frappe.session.user
						},
						callback: function(r) {
							if (r.message.show_alert) {
								frappe.show_alert({
									indicator: 'red',
									message: r.message.message
								});
							}
						}
					});
				}, 600000); // check every 10 minutes
			}
		}
	}

	set_route() {
		frappe.flags.setting_original_route = true;
		if (frappe.boot && localStorage.getItem("session_last_route")) {
			frappe.set_route(localStorage.getItem("session_last_route"));
			localStorage.removeItem("session_last_route");
		} else {
			// route to home page
			frappe.router.route();
		}
		frappe.after_ajax(() => frappe.flags.setting_original_route = false);
		frappe.router.on('change', () => {
			$(".tooltip").hide();
		});
	}

	setup_frappe_vue() {
		Vue.prototype.__ = window.__;
		Vue.prototype.frappe = window.frappe;
	}

	set_password(user) {
		var me=this;
		frappe.call({
			method: 'frappe.core.doctype.user.user.get_email_awaiting',
			args: {
				"user": user
			},
			callback: function(email_account) {
				email_account = email_account["message"];
				if (email_account) {
					var i = 0;
					if (i < email_account.length) {
						me.email_password_prompt( email_account, user, i);
					}
				}
			}
		});
	}

	email_password_prompt(email_account,user,i) {
		var me = this;
		let d = new frappe.ui.Dialog({
			title: __('Password missing in Email Account'),
			fields: [
				{
					'fieldname': 'password',
					'fieldtype': 'Password',
					'label': __('Please enter the password for: <b>{0}</b>', [email_account[i]["email_id"]]),
					'reqd': 1
				},
				{
					"fieldname": "submit",
					"fieldtype": "Button",
					"label": __("Submit")
				}
			]
		});
		d.get_input("submit").on("click", function() {
			//setup spinner
			d.hide();
			var s = new frappe.ui.Dialog({
				title: __("Checking one moment"),
				fields: [{
					"fieldtype": "HTML",
					"fieldname": "checking"
				}]
			});
			s.fields_dict.checking.$wrapper.html('<i class="fa fa-spinner fa-spin fa-4x"></i>');
			s.show();
			frappe.call({
				method: 'frappe.core.doctype.user.user.set_email_password',
				args: {
					"email_account": email_account[i]["email_account"],
					"user": user,
					"password": d.get_value("password")
				},
				callback: function(passed) {
					s.hide();
					d.hide();//hide waiting indication
					if (!passed["message"]) {
						frappe.show_alert({message: __("Login Failed please try again"), indicator: 'error'}, 5);
						me.email_password_prompt(email_account, user, i);
					} else {
						if (i + 1 < email_account.length) {
							i = i + 1;
							me.email_password_prompt(email_account, user, i);
						}
					}

				}
			});
		});
		d.show();
	}
	load_bootinfo() {
		if(frappe.boot) {
			this.setup_workspaces();
			frappe.model.sync(frappe.boot.docs);
			$.extend(frappe._messages, frappe.boot.__messages);
			this.check_metadata_cache_status();
			this.set_globals();
			this.sync_pages();
			frappe.router.setup();
			moment.locale("en");
			moment.user_utc_offset = moment().utcOffset();
			if(frappe.boot.timezone_info) {
				moment.tz.add(frappe.boot.timezone_info);
			}
			if(frappe.boot.print_css) {
				frappe.dom.set_style(frappe.boot.print_css, "print-style");
			}
			frappe.user.name = frappe.boot.user.name;
			frappe.router.setup();
		} else {
			this.set_as_guest();
		}
	}

	setup_workspaces() {
		frappe.modules = {};
		frappe.workspaces = {};
		for (let page of frappe.boot.allowed_workspaces || []) {
			frappe.modules[page.module]=page;
			frappe.workspaces[frappe.router.slug(page.name)] = page;
		}
		if (!frappe.workspaces['home']) {
			// default workspace is settings for Frappe
			frappe.workspaces['home'] = frappe.workspaces['build'];
		}
	}

	load_user_permissions() {
		frappe.defaults.update_user_permissions();

		frappe.realtime.on('update_user_permissions', frappe.utils.debounce(() => {
			frappe.defaults.update_user_permissions();
		}, 500));
	}

	check_metadata_cache_status() {
		if(frappe.boot.metadata_version != localStorage.metadata_version) {
			frappe.assets.clear_local_storage();
			frappe.assets.init_local_storage();
		}
	}

	set_globals() {
		frappe.session.user = frappe.boot.user.name;
		frappe.session.logged_in_user = frappe.boot.user.name;
		frappe.session.user_email = frappe.boot.user.email;
		frappe.session.user_fullname = frappe.user_info().fullname;

		frappe.user_defaults = frappe.boot.user.defaults;
		frappe.user_roles = frappe.boot.user.roles;
		frappe.sys_defaults = frappe.boot.sysdefaults;

		frappe.ui.py_date_format = frappe.boot.sysdefaults.date_format.replace('dd', '%d').replace('mm', '%m').replace('yyyy', '%Y');
		frappe.boot.user.last_selected_values = {};

		// Proxy for user globals
		Object.defineProperties(window, {
			'user': {
				get: function() {
					console.warn('Please use `frappe.session.user` instead of `user`. It will be deprecated soon.');
					return frappe.session.user;
				}
			},
			'user_fullname': {
				get: function() {
					console.warn('Please use `frappe.session.user_fullname` instead of `user_fullname`. It will be deprecated soon.');
					return frappe.session.user;
				}
			},
			'user_email': {
				get: function() {
					console.warn('Please use `frappe.session.user_email` instead of `user_email`. It will be deprecated soon.');
					return frappe.session.user_email;
				}
			},
			'user_defaults': {
				get: function() {
					console.warn('Please use `frappe.user_defaults` instead of `user_defaults`. It will be deprecated soon.');
					return frappe.user_defaults;
				}
			},
			'roles': {
				get: function() {
					console.warn('Please use `frappe.user_roles` instead of `roles`. It will be deprecated soon.');
					return frappe.user_roles;
				}
			},
			'sys_defaults': {
				get: function() {
					console.warn('Please use `frappe.sys_defaults` instead of `sys_defaults`. It will be deprecated soon.');
					return frappe.user_roles;
				}
			}
		});
	}
	sync_pages() {
		// clear cached pages if timestamp is not found
		if(localStorage["page_info"]) {
			frappe.boot.allowed_pages = [];
			var page_info = JSON.parse(localStorage["page_info"]);
			$.each(frappe.boot.page_info, function(name, p) {
				if(!page_info[name] || (page_info[name].modified != p.modified)) {
					delete localStorage["_page:" + name];
				}
				frappe.boot.allowed_pages.push(name);
			});
		} else {
			frappe.boot.allowed_pages = Object.keys(frappe.boot.page_info);
		}
		localStorage["page_info"] = JSON.stringify(frappe.boot.page_info);
	}
	set_as_guest() {
		frappe.session.user = 'Guest';
		frappe.session.user_email = '';
		frappe.session.user_fullname = 'Guest';

		frappe.user_defaults = {};
		frappe.user_roles = ['Guest'];
		frappe.sys_defaults = {};
	}
	make_page_container() {
		if ($("#body").length) {
			$(".splash").remove();
			frappe.temp_container = $("<div id='temp-container' style='display: none;'>")
				.appendTo("body");
			frappe.container = new frappe.views.Container();
		}
	}
	make_nav_bar() {
		// toolbar
		if(frappe.boot && frappe.boot.home_page!=='setup-wizard') {
			frappe.frappe_toolbar = new frappe.ui.toolbar.Toolbar();
		}

	}
	logout() {
		var me = this;
		me.logged_out = true;
		return frappe.call({
			method:'logout',
			callback: function(r) {
				if(r.exc) {
					return;
				}
				me.redirect_to_login();
			}
		});
	}
	handle_session_expired() {
		if(!frappe.app.session_expired_dialog) {
			var dialog = new frappe.ui.Dialog({
				title: __('Session Expired'),
				keep_open: true,
				fields: [
					{ fieldtype:'Password', fieldname:'password',
						label: __('Please Enter Your Password to Continue') },
				],
				onhide: () => {
					if (!dialog.logged_in) {
						frappe.app.redirect_to_login();
					}
				}
			});
			dialog.set_primary_action(__('Login'), () => {
				dialog.set_message(__('Authenticating...'));
				frappe.call({
					method: 'login',
					args: {
						usr: frappe.session.user,
						pwd: dialog.get_values().password
					},
					callback: (r) => {
						if (r.message==='Logged In') {
							dialog.logged_in = true;

							// revert backdrop
							$('.modal-backdrop').css({
								'opacity': '',
								'background-color': '#334143'
							});
						}
						dialog.hide();
					},
					statusCode: () => {
						dialog.hide();
					}
				});
			});
			frappe.app.session_expired_dialog = dialog;
		}
		if(!frappe.app.session_expired_dialog.display) {
			frappe.app.session_expired_dialog.show();
			// add backdrop
			$('.modal-backdrop').css({
				'opacity': 1,
				'background-color': '#4B4C9D'
			});
		}
	}
	redirect_to_login() {
		window.location.href = '/';
	}
	set_favicon() {
		var link = $('link[type="image/x-icon"]').remove().attr("href");
		$('<link rel="shortcut icon" href="' + link + '" type="image/x-icon">').appendTo("head");
		$('<link rel="icon" href="' + link + '" type="image/x-icon">').appendTo("head");
<<<<<<< HEAD
	}
	trigger_primary_action() {
		if(window.cur_dialog && cur_dialog.display) {
			// trigger primary
			cur_dialog.get_primary_btn().trigger("click");
		} else if(cur_frm && cur_frm.page.btn_primary.is(':visible')) {
			cur_frm.page.btn_primary.trigger('click');
		} else if(frappe.container.page.save_action) {
			frappe.container.page.save_action();
		}
	}
=======
	},
	trigger_primary_action: function() {
		// to trigger change event on active input before triggering primary action
		$(document.activeElement).blur();
		// wait for possible JS validations triggered after blur (it might change primary button)
		setTimeout(() => {
			if (window.cur_dialog && cur_dialog.display) {
				// trigger primary
				cur_dialog.get_primary_btn().trigger("click");
			} else if (cur_frm && cur_frm.page.btn_primary.is(':visible')) {
				cur_frm.page.btn_primary.trigger('click');
			} else if (frappe.container.page.save_action) {
				frappe.container.page.save_action();
			}
		}, 100);
	},
>>>>>>> 8eaf51f8

	set_rtl() {
		if (frappe.utils.is_rtl()) {
			var ls = document.createElement('link');
			ls.rel="stylesheet";
			ls.type = "text/css";
			ls.href= frappe.assets.bundled_asset("frappe-rtl.bundle.css");
			document.getElementsByTagName('head')[0].appendChild(ls);
			$('body').addClass('frappe-rtl');
		}
	}

	show_change_log() {
		var me = this;
		let change_log = frappe.boot.change_log;

		// frappe.boot.change_log = [{
		// 	"change_log": [
		// 		[<version>, <change_log in markdown>],
		// 		[<version>, <change_log in markdown>],
		// 	],
		// 	"description": "ERP made simple",
		// 	"title": "ERPNext",
		// 	"version": "12.2.0"
		// }];

		if (!Array.isArray(change_log) || !change_log.length || window.Cypress) {
			return;
		}

		// Iterate over changelog
		var change_log_dialog = frappe.msgprint({
			message: frappe.render_template("change_log", {"change_log": change_log}),
			title: __("Updated To A New Version 🎉"),
			wide: true,
		});
		change_log_dialog.keep_open = true;
		change_log_dialog.custom_onhide = function() {
			frappe.call({
				"method": "frappe.utils.change_log.update_last_known_versions"
			});
			me.show_notes();
		};
	}

	show_update_available() {
		frappe.call({
			"method": "frappe.utils.change_log.show_update_popup"
		});
	}

	setup_analytics() {
		if(window.mixpanel) {
			window.mixpanel.identify(frappe.session.user);
			window.mixpanel.people.set({
				"$first_name": frappe.boot.user.first_name,
				"$last_name": frappe.boot.user.last_name,
				"$created": frappe.boot.user.creation,
				"$email": frappe.session.user
			});
		}
	}

	add_browser_class() {
		$('html').addClass(frappe.utils.get_browser().name.toLowerCase());
	}

	set_fullwidth_if_enabled() {
		frappe.ui.toolbar.set_fullwidth_if_enabled();
	}

	show_notes() {
		var me = this;
		if(frappe.boot.notes.length) {
			frappe.boot.notes.forEach(function(note) {
				if(!note.seen || note.notify_on_every_login) {
					var d = frappe.msgprint({message:note.content, title:note.title});
					d.keep_open = true;
					d.custom_onhide = function() {
						note.seen = true;

						// Mark note as read if the Notify On Every Login flag is not set
						if (!note.notify_on_every_login) {
							frappe.call({
								method: "frappe.desk.doctype.note.note.mark_as_seen",
								args: {
									note: note.name
								}
							});
						}

						// next note
						me.show_notes();

					};
				}
			});
		}
	}

	setup_build_events() {
		if (frappe.boot.developer_mode) {
			frappe.require("build_events.bundle.js");
		}
	}

	setup_energy_point_listeners() {
		frappe.realtime.on('energy_point_alert', (message) => {
			frappe.show_alert(message);
		});
	}

	setup_copy_doc_listener() {
		$('body').on('paste', (e) => {
			try {
				let pasted_data = frappe.utils.get_clipboard_data(e);
				let doc = JSON.parse(pasted_data);
				if (doc.doctype) {
					e.preventDefault();
					let sleep = (time) => {
						return new Promise((resolve) => setTimeout(resolve, time));
					};

					frappe.dom.freeze(__('Creating {0}', [doc.doctype]) + '...');
					// to avoid abrupt UX
					// wait for activity feedback
					sleep(500).then(() => {
						let res = frappe.model.with_doctype(doc.doctype, () => {
							let newdoc = frappe.model.copy_doc(doc);
							newdoc.__newname = doc.name;
							delete doc.name;
							newdoc.idx = null;
							newdoc.__run_link_triggers = false;
							frappe.set_route('Form', newdoc.doctype, newdoc.name);
							frappe.dom.unfreeze();
						});
						res && res.fail(frappe.dom.unfreeze);
					});
				}
			} catch (e) {
				//
			}
		});
	}
}

frappe.get_module = function(m, default_module) {
	var module = frappe.modules[m] || default_module;
	if (!module) {
		return;
	}

	if(module._setup) {
		return module;
	}

	if(!module.label) {
		module.label = m;
	}

	if(!module._label) {
		module._label = __(module.label);
	}

	module._setup = true;

	return module;
};<|MERGE_RESOLUTION|>--- conflicted
+++ resolved
@@ -472,20 +472,7 @@
 		var link = $('link[type="image/x-icon"]').remove().attr("href");
 		$('<link rel="shortcut icon" href="' + link + '" type="image/x-icon">').appendTo("head");
 		$('<link rel="icon" href="' + link + '" type="image/x-icon">').appendTo("head");
-<<<<<<< HEAD
-	}
-	trigger_primary_action() {
-		if(window.cur_dialog && cur_dialog.display) {
-			// trigger primary
-			cur_dialog.get_primary_btn().trigger("click");
-		} else if(cur_frm && cur_frm.page.btn_primary.is(':visible')) {
-			cur_frm.page.btn_primary.trigger('click');
-		} else if(frappe.container.page.save_action) {
-			frappe.container.page.save_action();
-		}
-	}
-=======
-	},
+	}
 	trigger_primary_action: function() {
 		// to trigger change event on active input before triggering primary action
 		$(document.activeElement).blur();
@@ -500,8 +487,7 @@
 				frappe.container.page.save_action();
 			}
 		}, 100);
-	},
->>>>>>> 8eaf51f8
+	}
 
 	set_rtl() {
 		if (frappe.utils.is_rtl()) {
