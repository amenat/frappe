<<<<<<< HEAD
=======
{% include "public/css/font/noto_sans/noto_sans.css" %}
>>>>>>> 4d9efa60

@media screen {
	.print-format-gutter {
		background-color: #ddd;
		padding: 15px 0px;
	}
	.print-format {
		background-color: white;
		box-shadow: 0px 0px 9px rgba(0,0,0,0.5);
		max-width: 8.3in;
		min-height: 11.69in;
		padding: 0.75in;
	    margin: auto;
	}

	.page-break {
		padding: 30px 0px;
		border-bottom: 1px dashed #888;
	}

	.page-break:first-child {
		padding-top: 0px;
	}

	.page-break:last-child {
		border-bottom: 0px;
	}
}

@media print {
	.print-format p {
		margin-left: 1px;
		margin-right: 1px;
	}
}

.print-format {
	font-size: 9pt;
	font-family: Helvetica, Arial, sans-serif;
	-webkit-print-color-adjust:exact;
}

.page-break {
	page-break-after: always;
}

.print-heading {
	border-bottom: 2px solid #aaa;
	margin-bottom: 10px;
}

.print-heading h2 {
	margin: 0px;
}
.print-heading h4 {
	margin-top: 5px;
}

table.no-border, table.no-border td {
	border: 0px;
}

.print-format label {
	/* wkhtmltopdf breaks label into multiple lines when it is inline-block */
	display: block;
}

.print-format img {
	max-width: 100%;
}

.print-format table td > .primary:first-child {
	font-weight: bold;
}

.print-format td, .print-format th {
	vertical-align: top !important;
	padding: 6px !important;
}

.print-format p {
	margin: 3px 0px 3px;
}

.print-format {
	font-size: {{ print_settings.font_size|flt or 9 }}pt;
}<|MERGE_RESOLUTION|>--- conflicted
+++ resolved
@@ -1,8 +1,3 @@
-<<<<<<< HEAD
-=======
-{% include "public/css/font/noto_sans/noto_sans.css" %}
->>>>>>> 4d9efa60
-
 @media screen {
 	.print-format-gutter {
 		background-color: #ddd;
