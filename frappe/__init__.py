# Copyright (c) 2015, Frappe Technologies Pvt. Ltd. and Contributors
# MIT License. See license.txt
"""
globals attached to frappe module
+ some utility functions that should probably be moved
"""
from __future__ import unicode_literals, print_function

from six import iteritems, binary_type, text_type, string_types, PY2
from werkzeug.local import Local, release_local
import os, sys, importlib, inspect, json
from past.builtins import cmp

from faker import Faker

# public
from .exceptions import *
from .utils.jinja import (get_jenv, get_template, render_template, get_email_from_template, get_jloader)

# Harmless for Python 3
# For Python 2 set default encoding to utf-8
if PY2:
	reload(sys)
	sys.setdefaultencoding("utf-8")

__version__ = '12.1.0'
__title__ = "Frappe Framework"

local = Local()

class _dict(dict):
	"""dict like object that exposes keys as attributes"""
	def __getattr__(self, key):
		ret = self.get(key)
		if not ret and key.startswith("__"):
			raise AttributeError()
		return ret
	def __setattr__(self, key, value):
		self[key] = value
	def __getstate__(self):
		return self
	def __setstate__(self, d):
		self.update(d)
	def update(self, d):
		"""update and return self -- the missing dict feature in python"""
		super(_dict, self).update(d)
		return self
	def copy(self):
		return _dict(dict(self).copy())

def _(msg, lang=None):
	"""Returns translated string in current lang, if exists."""
	from frappe.translate import get_full_dict
	from frappe.utils import strip_html_tags, is_html

	if not hasattr(local, 'lang'):
		local.lang = lang or 'en'

	if not lang:
		lang = local.lang

	non_translated_msg = msg

	if is_html(msg):
		msg = strip_html_tags(msg)

	# msg should always be unicode
	msg = as_unicode(msg).strip()

	# return lang_full_dict according to lang passed parameter
	return get_full_dict(lang).get(msg) or non_translated_msg

def as_unicode(text, encoding='utf-8'):
	'''Convert to unicode if required'''
	if isinstance(text, text_type):
		return text
	elif text==None:
		return ''
	elif isinstance(text, binary_type):
		return text_type(text, encoding)
	else:
		return text_type(text)

def get_lang_dict(fortype, name=None):
	"""Returns the translated language dict for the given type and name.

	 :param fortype: must be one of `doctype`, `page`, `report`, `include`, `jsfile`, `boot`
	 :param name: name of the document for which assets are to be returned."""
	from frappe.translate import get_dict
	return get_dict(fortype, name)

def set_user_lang(user, user_language=None):
	"""Guess and set user language for the session. `frappe.local.lang`"""
	from frappe.translate import get_user_lang
	local.lang = get_user_lang(user)

# local-globals
db = local("db")
conf = local("conf")
form = form_dict = local("form_dict")
request = local("request")
response = local("response")
session = local("session")
user = local("user")
flags = local("flags")

error_log = local("error_log")
debug_log = local("debug_log")
message_log = local("message_log")

lang = local("lang")

def init(site, sites_path=None, new_site=False):
	"""Initialize frappe for the current site. Reset thread locals `frappe.local`"""
	if getattr(local, "initialised", None):
		return

	if not sites_path:
		sites_path = '.'

	local.error_log = []
	local.message_log = []
	local.debug_log = []
	local.realtime_log = []
	local.flags = _dict({
		"currently_saving": [],
		"redirect_location": "",
		"in_install_db": False,
		"in_install_app": False,
		"in_import": False,
		"in_test": False,
		"mute_messages": False,
		"ignore_links": False,
		"mute_emails": False,
		"has_dataurl": False,
		"new_site": new_site
	})
	local.rollback_observers = []
	local.test_objects = {}

	local.site = site
	local.sites_path = sites_path
	local.site_path = os.path.join(sites_path, site)

	local.request_ip = None
	local.response = _dict({"docs":[]})
	local.task_id = None

	local.conf = _dict(get_site_config())
	local.lang = local.conf.lang or "en"
	local.lang_full_dict = None

	local.module_app = None
	local.app_modules = None
	local.system_settings = _dict()

	local.user = None
	local.user_perms = None
	local.session = None
	local.role_permissions = {}
	local.valid_columns = {}
	local.new_doc_templates = {}
	local.link_count = {}

	local.jenv = None
	local.jloader =None
	local.cache = {}
	local.document_cache = {}
	local.meta_cache = {}
	local.form_dict = _dict()
	local.session = _dict()

	setup_module_map()

	local.initialised = True

def connect(site=None, db_name=None):
	"""Connect to site database instance.

	:param site: If site is given, calls `frappe.init`.
	:param db_name: Optional. Will use from `site_config.json`."""
	from frappe.database import get_db
	if site:
		init(site)

	local.db = get_db(user=db_name or local.conf.db_name)
	set_user("Administrator")

def connect_replica():
	from frappe.database import get_db
	user = local.conf.db_name
	password = local.conf.db_password

	if local.conf.different_credentials_for_replica:
		user = local.conf.replica_db_name
		password = local.conf.replica_db_password

	local.replica_db = get_db(host=local.conf.replica_host, user=user, password=password)

	# swap db connections
	local.primary_db = local.db
	local.db = local.replica_db

def get_site_config(sites_path=None, site_path=None):
	"""Returns `site_config.json` combined with `sites/common_site_config.json`.
	`site_config` is a set of site wide settings like database name, password, email etc."""
	config = {}

	sites_path = sites_path or getattr(local, "sites_path", None)
	site_path = site_path or getattr(local, "site_path", None)

	if sites_path:
		common_site_config = os.path.join(sites_path, "common_site_config.json")
		if os.path.exists(common_site_config):
			config.update(get_file_json(common_site_config))

	if site_path:
		site_config = os.path.join(site_path, "site_config.json")
		if os.path.exists(site_config):
			config.update(get_file_json(site_config))
		elif local.site and not local.flags.new_site:
			print("{0} does not exist".format(local.site))
			sys.exit(1)
			#raise IncorrectSitePath, "{0} does not exist".format(site_config)

	return _dict(config)

def get_conf(site=None):
	if hasattr(local, 'conf'):
		return local.conf

	else:
		# if no site, get from common_site_config.json
		with init_site(site):
			return local.conf

class init_site:
	def __init__(self, site=None):
		'''If site==None, initialize it for empty site ('') to load common_site_config.json'''
		self.site = site or ''

	def __enter__(self):
		init(self.site)
		return local

	def __exit__(self, type, value, traceback):
		destroy()

def destroy():
	"""Closes connection and releases werkzeug local."""
	if db:
		db.close()

	release_local(local)

# memcache
redis_server = None
def cache():
	"""Returns memcache connection."""
	global redis_server
	if not redis_server:
		from frappe.utils.redis_wrapper import RedisWrapper
		redis_server = RedisWrapper.from_url(conf.get('redis_cache')
			or "redis://localhost:11311")
	return redis_server

def get_traceback():
	"""Returns error traceback."""
	from frappe.utils import get_traceback
	return get_traceback()

def errprint(msg):
	"""Log error. This is sent back as `exc` in response.

	:param msg: Message."""
	msg = as_unicode(msg)
	if not request or (not "cmd" in local.form_dict) or conf.developer_mode:
		print(msg)

	error_log.append({"exc": msg})

def log(msg):
	"""Add to `debug_log`.

	:param msg: Message."""
	if not request:
		if conf.get("logging") or False:
			print(repr(msg))

	debug_log.append(as_unicode(msg))

def msgprint(msg, title=None, raise_exception=0, as_table=False, indicator=None, alert=False, primary_action=None):
	"""Print a message to the user (via HTTP response).
	Messages are sent in the `__server_messages` property in the
	response JSON and shown in a pop-up / modal.

	:param msg: Message.
	:param title: [optional] Message title.
	:param raise_exception: [optional] Raise given exception and show message.
	:param as_table: [optional] If `msg` is a list of lists, render as HTML table.
	:param primary_action: [optional] Bind a primary server/client side action.
	"""
	from frappe.utils import encode

	msg = safe_decode(msg)
	out = _dict(message=msg)

	def _raise_exception():
		if raise_exception:
			if flags.rollback_on_exception:
				db.rollback()
			import inspect

			if inspect.isclass(raise_exception) and issubclass(raise_exception, Exception):
				raise raise_exception(msg)
			else:
				raise ValidationError(msg)

	if flags.mute_messages:
		_raise_exception()
		return

	if as_table and type(msg) in (list, tuple):

		table_rows = ''
		for row in msg:
			table_row_data = ''
			for data in row:
				table_row_data += '<td>{}</td>'.format(data)
			table_rows += '<tr>{}</tr>'.format(table_row_data)

		out.message = '''<table class="table table-bordered"
			style="margin: 0;">{}</table>'''.format(table_rows)

	if flags.print_messages and out.message:
		print("Message: " + repr(out.message).encode("utf-8"))

	if title:
		out.title = title

	if not indicator and raise_exception:
		indicator = 'red'

	if indicator:
		out.indicator = indicator

	if alert:
		out.alert = 1

	if primary_action:
		out.primary_action = primary_action

	message_log.append(json.dumps(out))

	if raise_exception and hasattr(raise_exception, '__name__'):
		local.response['exc_type'] = raise_exception.__name__

	_raise_exception()

def clear_messages():
	local.message_log = []

def clear_last_message():
	if len(local.message_log) > 0:
		local.message_log = local.message_log[:-1]

def throw(msg, exc=ValidationError, title=None):
	"""Throw execption and show message (`msgprint`).

	:param msg: Message.
	:param exc: Exception class. Default `frappe.ValidationError`"""
	msgprint(msg, raise_exception=exc, title=title, indicator='red')

def emit_js(js, user=False, **kwargs):
	if user == False:
		user = session.user
	publish_realtime('eval_js', js, user=user, **kwargs)

def create_folder(path, with_init=False):
	"""Create a folder in the given path and add an `__init__.py` file (optional).

	:param path: Folder path.
	:param with_init: Create `__init__.py` in the new folder."""
	from frappe.utils import touch_file
	if not os.path.exists(path):
		os.makedirs(path)

		if with_init:
			touch_file(os.path.join(path, "__init__.py"))

def set_user(username):
	"""Set current user.

	:param username: **User** name to set as current user."""
	local.session.user = username
	local.session.sid = username
	local.cache = {}
	local.form_dict = _dict()
	local.jenv = None
	local.session.data = _dict()
	local.role_permissions = {}
	local.new_doc_templates = {}
	local.user_perms = None

def get_user():
	from frappe.utils.user import UserPermissions
	if not local.user_perms:
		local.user_perms = UserPermissions(local.session.user)
	return local.user_perms

def get_roles(username=None):
	"""Returns roles of current user."""
	if not local.session:
		return ["Guest"]

	if username:
		import frappe.permissions
		return frappe.permissions.get_roles(username)
	else:
		return get_user().get_roles()

def get_request_header(key, default=None):
	"""Return HTTP request header.

	:param key: HTTP header key.
	:param default: Default value."""
	return request.headers.get(key, default)

def sendmail(recipients=[], sender="", subject="No Subject", message="No Message",
		as_markdown=False, delayed=True, reference_doctype=None, reference_name=None,
		unsubscribe_method=None, unsubscribe_params=None, unsubscribe_message=None,
		attachments=None, content=None, doctype=None, name=None, reply_to=None,
		cc=[], bcc=[], message_id=None, in_reply_to=None, send_after=None, expose_recipients=None,
		send_priority=1, communication=None, retry=1, now=None, read_receipt=None, is_notification=False,
		inline_images=None, template=None, args=None, header=None, print_letterhead=False):
	"""Send email using user's default **Email Account** or global default **Email Account**.


	:param recipients: List of recipients.
	:param sender: Email sender. Default is current user.
	:param subject: Email Subject.
	:param message: (or `content`) Email Content.
	:param as_markdown: Convert content markdown to HTML.
	:param delayed: Send via scheduled email sender **Email Queue**. Don't send immediately. Default is true
	:param send_priority: Priority for Email Queue, default 1.
	:param reference_doctype: (or `doctype`) Append as communication to this DocType.
	:param reference_name: (or `name`) Append as communication to this document name.
	:param unsubscribe_method: Unsubscribe url with options email, doctype, name. e.g. `/api/method/unsubscribe`
	:param unsubscribe_params: Unsubscribe paramaters to be loaded on the unsubscribe_method [optional] (dict).
	:param attachments: List of attachments.
	:param reply_to: Reply-To Email Address.
	:param message_id: Used for threading. If a reply is received to this email, Message-Id is sent back as In-Reply-To in received email.
	:param in_reply_to: Used to send the Message-Id of a received email back as In-Reply-To.
	:param send_after: Send after the given datetime.
	:param expose_recipients: Display all recipients in the footer message - "This email was sent to"
	:param communication: Communication link to be set in Email Queue record
	:param inline_images: List of inline images as {"filename", "filecontent"}. All src properties will be replaced with random Content-Id
	:param template: Name of html template from templates/emails folder
	:param args: Arguments for rendering the template
	:param header: Append header in email
	"""

	text_content = None
	if template:
		message, text_content = get_email_from_template(template, args)

	message = content or message

	if as_markdown:
		message = frappe.utils.md_to_html(message)

	if not delayed:
		now = True

	from frappe.email import queue
	queue.send(recipients=recipients, sender=sender,
		subject=subject, message=message, text_content=text_content,
		reference_doctype = doctype or reference_doctype, reference_name = name or reference_name,
		unsubscribe_method=unsubscribe_method, unsubscribe_params=unsubscribe_params, unsubscribe_message=unsubscribe_message,
		attachments=attachments, reply_to=reply_to, cc=cc, bcc=bcc, message_id=message_id, in_reply_to=in_reply_to,
		send_after=send_after, expose_recipients=expose_recipients, send_priority=send_priority,
		communication=communication, now=now, read_receipt=read_receipt, is_notification=is_notification,
		inline_images=inline_images, header=header, print_letterhead=print_letterhead)

whitelisted = []
guest_methods = []
xss_safe_methods = []
def whitelist(allow_guest=False, xss_safe=False):
	"""
	Decorator for whitelisting a function and making it accessible via HTTP.
	Standard request will be `/api/method/[path.to.method]`

	:param allow_guest: Allow non logged-in user to access this method.

	Use as:

		@frappe.whitelist()
		def myfunc(param1, param2):
			pass
	"""
	def innerfn(fn):
		global whitelisted, guest_methods, xss_safe_methods
		whitelisted.append(fn)

		if allow_guest:
			guest_methods.append(fn)

			if xss_safe:
				xss_safe_methods.append(fn)

		return fn

	return innerfn

def read_only():
	def innfn(fn):
		def wrapper_fn(*args, **kwargs):
			if conf.read_from_replica:
				connect_replica()

			try:
				retval = fn(*args, **get_newargs(fn, kwargs))
			except:
				raise
			finally:
				if local and hasattr(local, 'primary_db'):
					local.db.close()
					local.db = local.primary_db

			return retval
		return wrapper_fn
	return innfn

def only_for(roles, message=False):
	"""Raise `frappe.PermissionError` if the user does not have any of the given **Roles**.

	:param roles: List of roles to check."""
	if local.flags.in_test:
		return

	if not isinstance(roles, (tuple, list)):
		roles = (roles,)
	roles = set(roles)
	myroles = set(get_roles())
	if not roles.intersection(myroles):
		if message:
			msgprint(_('Only for {}'.format(', '.join(roles))))
		raise PermissionError

def get_domain_data(module):
	try:
		domain_data = get_hooks('domains')
		if module in domain_data:
			return _dict(get_attr(get_hooks('domains')[module][0] + '.data'))
		else:
			return _dict()
	except ImportError:
		if local.flags.in_test:
			return _dict()
		else:
			raise


def clear_cache(user=None, doctype=None):
	"""Clear **User**, **DocType** or global cache.

	:param user: If user is given, only user cache is cleared.
	:param doctype: If doctype is given, only DocType cache is cleared."""
	import frappe.cache_manager
	if doctype:
		frappe.cache_manager.clear_doctype_cache(doctype)
		reset_metadata_version()
	elif user:
		frappe.cache_manager.clear_user_cache(user)
	else: # everything
		from frappe import translate
		frappe.cache_manager.clear_user_cache()
		translate.clear_cache()
		reset_metadata_version()
		local.cache = {}
		local.new_doc_templates = {}

		for fn in get_hooks("clear_cache"):
			get_attr(fn)()

	local.role_permissions = {}

def has_permission(doctype=None, ptype="read", doc=None, user=None, verbose=False, throw=False):
	"""Raises `frappe.PermissionError` if not permitted.

	:param doctype: DocType for which permission is to be check.
	:param ptype: Permission type (`read`, `write`, `create`, `submit`, `cancel`, `amend`). Default: `read`.
	:param doc: [optional] Checks User permissions for given doc.
	:param user: [optional] Check for given user. Default: current user."""
	if not doctype and doc:
		doctype = doc.doctype

	import frappe.permissions
	out = frappe.permissions.has_permission(doctype, ptype, doc=doc, verbose=verbose, user=user)
	if throw and not out:
		if doc:
			frappe.throw(_("No permission for {0}").format(doc.doctype + " " + doc.name))
		else:
			frappe.throw(_("No permission for {0}").format(doctype))

	return out

def has_website_permission(doc=None, ptype='read', user=None, verbose=False, doctype=None):
	"""Raises `frappe.PermissionError` if not permitted.

	:param doctype: DocType for which permission is to be check.
	:param ptype: Permission type (`read`, `write`, `create`, `submit`, `cancel`, `amend`). Default: `read`.
	:param doc: Checks User permissions for given doc.
	:param user: [optional] Check for given user. Default: current user."""

	if not user:
		user = session.user

	if doc:
		if isinstance(doc, string_types):
			doc = get_doc(doctype, doc)

		doctype = doc.doctype

		if doc.flags.ignore_permissions:
			return True

		# check permission in controller
		if hasattr(doc, 'has_website_permission'):
			return doc.has_website_permission(ptype, user, verbose=verbose)

	hooks = (get_hooks("has_website_permission") or {}).get(doctype, [])
	if hooks:
		for method in hooks:
			result = call(method, doc=doc, ptype=ptype, user=user, verbose=verbose)
			# if even a single permission check is Falsy
			if not result:
				return False

		# else it is Truthy
		return True

	else:
		return False

def is_table(doctype):
	"""Returns True if `istable` property (indicating child Table) is set for given DocType."""
	def get_tables():
		return db.sql_list("select name from tabDocType where istable=1")

	tables = cache().get_value("is_table", get_tables)
	return doctype in tables

def get_precision(doctype, fieldname, currency=None, doc=None):
	"""Get precision for a given field"""
	from frappe.model.meta import get_field_precision
	return get_field_precision(get_meta(doctype).get_field(fieldname), doc, currency)

def generate_hash(txt=None, length=None):
	"""Generates random hash for given text + current timestamp + random string."""
	import hashlib, time
	from .utils import random_string
	digest = hashlib.sha224(((txt or "") + repr(time.time()) + repr(random_string(8))).encode()).hexdigest()
	if length:
		digest = digest[:length]
	return digest

def reset_metadata_version():
	"""Reset `metadata_version` (Client (Javascript) build ID) hash."""
	v = generate_hash()
	cache().set_value("metadata_version", v)
	return v

def new_doc(doctype, parent_doc=None, parentfield=None, as_dict=False):
	"""Returns a new document of the given DocType with defaults set.

	:param doctype: DocType of the new document.
	:param parent_doc: [optional] add to parent document.
	:param parentfield: [optional] add against this `parentfield`."""
	from frappe.model.create_new import get_new_doc
	return get_new_doc(doctype, parent_doc, parentfield, as_dict=as_dict)

def set_value(doctype, docname, fieldname, value=None):
	"""Set document value. Calls `frappe.client.set_value`"""
	import frappe.client
	return frappe.client.set_value(doctype, docname, fieldname, value)

def get_cached_doc(*args, **kwargs):
	if args and len(args) > 1 and isinstance(args[1], text_type):
		key = get_document_cache_key(args[0], args[1])
		# local cache
		doc = local.document_cache.get(key)
		if doc:
			return doc

		# redis cache
		doc = cache().hget('document_cache', key)
		if doc:
			doc = get_doc(doc)
			local.document_cache[key] = doc
			return doc

	# database
	doc = get_doc(*args, **kwargs)

	return doc

def get_document_cache_key(doctype, name):
	return '{0}::{1}'.format(doctype, name)

def clear_document_cache(doctype, name):
	cache().hdel("last_modified", doctype)
	key = get_document_cache_key(doctype, name)
	if key in local.document_cache:
		del local.document_cache[key]
	cache().hdel('document_cache', key)

def get_cached_value(doctype, name, fieldname, as_dict=False):
	doc = get_cached_doc(doctype, name)
	if isinstance(fieldname, string_types):
		if as_dict:
			throw('Cannot make dict for single fieldname')
		return doc.get(fieldname)

	values = [doc.get(f) for f in fieldname]
	if as_dict:
		return _dict(zip(fieldname, values))
	return values

def get_doc(*args, **kwargs):
	"""Return a `frappe.model.document.Document` object of the given type and name.

	:param arg1: DocType name as string **or** document JSON.
	:param arg2: [optional] Document name as string.

	Examples:

		# insert a new document
		todo = frappe.get_doc({"doctype":"ToDo", "description": "test"})
		tood.insert()

		# open an existing document
		todo = frappe.get_doc("ToDo", "TD0001")

	"""
	import frappe.model.document
	doc = frappe.model.document.get_doc(*args, **kwargs)

	# set in cache
	if args and len(args) > 1:
		key = get_document_cache_key(args[0], args[1])
		local.document_cache[key] = doc
		cache().hset('document_cache', key, doc.as_dict())

	return doc

def get_last_doc(doctype):
	"""Get last created document of this type."""
	d = get_all(doctype, ["name"], order_by="creation desc", limit_page_length=1)
	if d:
		return get_doc(doctype, d[0].name)
	else:
		raise DoesNotExistError

def get_single(doctype):
	"""Return a `frappe.model.document.Document` object of the given Single doctype."""
	return get_doc(doctype, doctype)

def get_meta(doctype, cached=True):
	"""Get `frappe.model.meta.Meta` instance of given doctype name."""
	import frappe.model.meta
	return frappe.model.meta.get_meta(doctype, cached=cached)

def get_meta_module(doctype):
	import frappe.modules
	return frappe.modules.load_doctype_module(doctype)

def delete_doc(doctype=None, name=None, force=0, ignore_doctypes=None,
	for_reload=False, ignore_permissions=False, flags=None, ignore_on_trash=False, ignore_missing=True):
	"""Delete a document. Calls `frappe.model.delete_doc.delete_doc`.

	:param doctype: DocType of document to be delete.
	:param name: Name of document to be delete.
	:param force: Allow even if document is linked. Warning: This may lead to data integrity errors.
	:param ignore_doctypes: Ignore if child table is one of these.
	:param for_reload: Call `before_reload` trigger before deleting.
	:param ignore_permissions: Ignore user permissions."""
	import frappe.model.delete_doc
	frappe.model.delete_doc.delete_doc(doctype, name, force, ignore_doctypes, for_reload,
		ignore_permissions, flags, ignore_on_trash, ignore_missing)

def delete_doc_if_exists(doctype, name, force=0):
	"""Delete document if exists."""
	if db.exists(doctype, name):
		delete_doc(doctype, name, force=force)

def reload_doctype(doctype, force=False, reset_permissions=False):
	"""Reload DocType from model (`[module]/[doctype]/[name]/[name].json`) files."""
	reload_doc(scrub(db.get_value("DocType", doctype, "module")), "doctype", scrub(doctype),
		force=force, reset_permissions=reset_permissions)

def reload_doc(module, dt=None, dn=None, force=False, reset_permissions=False):
	"""Reload Document from model (`[module]/[doctype]/[name]/[name].json`) files.

	:param module: Module name.
	:param dt: DocType name.
	:param dn: Document name.
	:param force: Reload even if `modified` timestamp matches.
	"""

	import frappe.modules
	return frappe.modules.reload_doc(module, dt, dn, force=force, reset_permissions=reset_permissions)

@whitelist()
def rename_doc(*args, **kwargs):
<<<<<<< HEAD
	"""
		Renames a doc(dt, old) to doc(dt, new) and updates all linked fields of type "Link"

		Calls `frappe.model.rename_doc.rename_doc`
	"""
	kwargs.pop('ignore_permissions', None)
	from frappe.model.rename_doc import rename_doc
	return rename_doc(*args, **kwargs)
=======
	"""Rename a document. Calls `frappe.model.rename_doc.rename_doc`"""
	from frappe.model.rename_doc import rename_doc as _rename_doc
	return _rename_doc(*args, **kwargs)
>>>>>>> 94d0427e

def get_module(modulename):
	"""Returns a module object for given Python module name using `importlib.import_module`."""
	return importlib.import_module(modulename)

def scrub(txt):
	"""Returns sluggified string. e.g. `Sales Order` becomes `sales_order`."""
	return txt.replace(' ', '_').replace('-', '_').lower()

def unscrub(txt):
	"""Returns titlified string. e.g. `sales_order` becomes `Sales Order`."""
	return txt.replace('_', ' ').replace('-', ' ').title()

def get_module_path(module, *joins):
	"""Get the path of the given module name.

	:param module: Module name.
	:param *joins: Join additional path elements using `os.path.join`."""
	module = scrub(module)
	return get_pymodule_path(local.module_app[module] + "." + module, *joins)

def get_app_path(app_name, *joins):
	"""Return path of given app.

	:param app: App name.
	:param *joins: Join additional path elements using `os.path.join`."""
	return get_pymodule_path(app_name, *joins)

def get_site_path(*joins):
	"""Return path of current site.

	:param *joins: Join additional path elements using `os.path.join`."""
	return os.path.join(local.site_path, *joins)

def get_pymodule_path(modulename, *joins):
	"""Return path of given Python module name.

	:param modulename: Python module name.
	:param *joins: Join additional path elements using `os.path.join`."""
	if not "public" in joins:
		joins = [scrub(part) for part in joins]
	return os.path.join(os.path.dirname(get_module(scrub(modulename)).__file__), *joins)

def get_module_list(app_name):
	"""Get list of modules for given all via `app/modules.txt`."""
	return get_file_items(os.path.join(os.path.dirname(get_module(app_name).__file__), "modules.txt"))

def get_all_apps(with_internal_apps=True, sites_path=None):
	"""Get list of all apps via `sites/apps.txt`."""
	if not sites_path:
		sites_path = local.sites_path

	apps = get_file_items(os.path.join(sites_path, "apps.txt"), raise_not_found=True)

	if with_internal_apps:
		for app in get_file_items(os.path.join(local.site_path, "apps.txt")):
			if app not in apps:
				apps.append(app)

	if "frappe" in apps:
		apps.remove("frappe")
	apps.insert(0, 'frappe')

	return apps

def get_installed_apps(sort=False, frappe_last=False):
	"""Get list of installed apps in current site."""
	if getattr(flags, "in_install_db", True):
		return []

	if not db:
		connect()

	installed = json.loads(db.get_global("installed_apps") or "[]")

	if sort:
		installed = [app for app in get_all_apps(True) if app in installed]

	if frappe_last:
		if 'frappe' in installed:
			installed.remove('frappe')
		installed.append('frappe')

	return installed

def get_doc_hooks():
	'''Returns hooked methods for given doc. It will expand the dict tuple if required.'''
	if not hasattr(local, 'doc_events_hooks'):
		hooks = get_hooks('doc_events', {})
		out = {}
		for key, value in iteritems(hooks):
			if isinstance(key, tuple):
				for doctype in key:
					append_hook(out, doctype, value)
			else:
				append_hook(out, key, value)

		local.doc_events_hooks = out

	return local.doc_events_hooks

def get_hooks(hook=None, default=None, app_name=None):
	"""Get hooks via `app/hooks.py`

	:param hook: Name of the hook. Will gather all hooks for this name and return as a list.
	:param default: Default if no hook found.
	:param app_name: Filter by app."""
	def load_app_hooks(app_name=None):
		hooks = {}
		for app in [app_name] if app_name else get_installed_apps(sort=True):
			app = "frappe" if app=="webnotes" else app
			try:
				app_hooks = get_module(app + ".hooks")
			except ImportError:
				if local.flags.in_install_app:
					# if app is not installed while restoring
					# ignore it
					pass
				print('Could not find app "{0}"'.format(app_name))
				if not request:
					sys.exit(1)
				raise
			for key in dir(app_hooks):
				if not key.startswith("_"):
					append_hook(hooks, key, getattr(app_hooks, key))
		return hooks

	no_cache = conf.developer_mode or False

	if app_name:
		hooks = _dict(load_app_hooks(app_name))
	else:
		if no_cache:
			hooks = _dict(load_app_hooks())
		else:
			hooks = _dict(cache().get_value("app_hooks", load_app_hooks))

	if hook:
		return hooks.get(hook) or (default if default is not None else [])
	else:
		return hooks

def append_hook(target, key, value):
	'''appends a hook to the the target dict.

	If the hook key, exists, it will make it a key.

	If the hook value is a dict, like doc_events, it will
	listify the values against the key.
	'''
	if isinstance(value, dict):
		# dict? make a list of values against each key
		target.setdefault(key, {})
		for inkey in value:
			append_hook(target[key], inkey, value[inkey])
	else:
		# make a list
		target.setdefault(key, [])
		if not isinstance(value, list):
			value = [value]
		target[key].extend(value)

def setup_module_map():
	"""Rebuild map of all modules (internal)."""
	_cache = cache()

	if conf.db_name:
		local.app_modules = _cache.get_value("app_modules")
		local.module_app = _cache.get_value("module_app")

	if not (local.app_modules and local.module_app):
		local.module_app, local.app_modules = {}, {}
		for app in get_all_apps(True):
			if app == "webnotes":
				app = "frappe"
			local.app_modules.setdefault(app, [])
			for module in get_module_list(app):
				module = scrub(module)
				local.module_app[module] = app
				local.app_modules[app].append(module)

		if conf.db_name:
			_cache.set_value("app_modules", local.app_modules)
			_cache.set_value("module_app", local.module_app)

def get_file_items(path, raise_not_found=False, ignore_empty_lines=True):
	"""Returns items from text file as a list. Ignores empty lines."""
	import frappe.utils

	content = read_file(path, raise_not_found=raise_not_found)
	if content:
		content = frappe.utils.strip(content)

		return [
			p.strip() for p in content.splitlines()
			if (not ignore_empty_lines) or (p.strip() and not p.startswith("#"))
		]
	else:
		return []

def get_file_json(path):
	"""Read a file and return parsed JSON object."""
	with open(path, 'r') as f:
		return json.load(f)

def read_file(path, raise_not_found=False):
	"""Open a file and return its content as Unicode."""
	if isinstance(path, text_type):
		path = path.encode("utf-8")

	if os.path.exists(path):
		with open(path, "r") as f:
			return as_unicode(f.read())
	elif raise_not_found:
		raise IOError("{} Not Found".format(path))
	else:
		return None

def get_attr(method_string):
	"""Get python method object from its name."""
	app_name = method_string.split(".")[0]
	if not local.flags.in_install and app_name not in get_installed_apps():
		throw(_("App {0} is not installed").format(app_name), AppNotInstalledError)

	modulename = '.'.join(method_string.split('.')[:-1])
	methodname = method_string.split('.')[-1]
	return getattr(get_module(modulename), methodname)

def call(fn, *args, **kwargs):
	"""Call a function and match arguments."""
	if isinstance(fn, string_types):
		fn = get_attr(fn)

	newargs = get_newargs(fn, kwargs)

	return fn(*args, **newargs)

def get_newargs(fn, kwargs):
	if hasattr(fn, 'fnargs'):
		fnargs = fn.fnargs
	else:
		try:
			fnargs, varargs, varkw, defaults = inspect.getargspec(fn)
		except ValueError:
			fnargs = inspect.getfullargspec(fn).args
			varargs = inspect.getfullargspec(fn).varargs
			varkw = inspect.getfullargspec(fn).varkw
			defaults = inspect.getfullargspec(fn).defaults

	newargs = {}
	for a in kwargs:
		if (a in fnargs) or varkw:
			newargs[a] = kwargs.get(a)

	if "flags" in newargs:
		del newargs["flags"]

	return newargs

def make_property_setter(args, ignore_validate=False, validate_fields_for_doctype=True):
	"""Create a new **Property Setter** (for overriding DocType and DocField properties).

	If doctype is not specified, it will create a property setter for all fields with the
	given fieldname"""
	args = _dict(args)
	if not args.doctype_or_field:
		args.doctype_or_field = 'DocField'
		if not args.property_type:
			args.property_type = db.get_value('DocField',
				{'parent': 'DocField', 'fieldname': args.property}, 'fieldtype') or 'Data'

	if not args.doctype:
		doctype_list = db.sql_list('select distinct parent from tabDocField where fieldname=%s', args.fieldname)
	else:
		doctype_list = [args.doctype]

	for doctype in doctype_list:
		if not args.property_type:
			args.property_type = db.get_value('DocField',
				{'parent': doctype, 'fieldname': args.fieldname}, 'fieldtype') or 'Data'

		ps = get_doc({
			'doctype': "Property Setter",
			'doctype_or_field': args.doctype_or_field,
			'doc_type': doctype,
			'field_name': args.fieldname,
			'property': args.property,
			'value': args.value,
			'property_type': args.property_type or "Data",
			'__islocal': 1
		})
		ps.flags.ignore_validate = ignore_validate
		ps.flags.validate_fields_for_doctype = validate_fields_for_doctype
		ps.validate_fieldtype_change()
		ps.insert()

def import_doc(path, ignore_links=False, ignore_insert=False, insert=False):
	"""Import a file using Data Import."""
	from frappe.core.doctype.data_import import data_import
	data_import.import_doc(path, ignore_links=ignore_links, ignore_insert=ignore_insert, insert=insert)

def copy_doc(doc, ignore_no_copy=True):
	""" No_copy fields also get copied."""
	import copy

	def remove_no_copy_fields(d):
		for df in d.meta.get("fields", {"no_copy": 1}):
			if hasattr(d, df.fieldname):
				d.set(df.fieldname, None)

	fields_to_clear = ['name', 'owner', 'creation', 'modified', 'modified_by']

	if not local.flags.in_test:
		fields_to_clear.append("docstatus")

	if not isinstance(doc, dict):
		d = doc.as_dict()
	else:
		d = doc

	newdoc = get_doc(copy.deepcopy(d))
	newdoc.set("__islocal", 1)
	for fieldname in (fields_to_clear + ['amended_from', 'amendment_date']):
		newdoc.set(fieldname, None)

	if not ignore_no_copy:
		remove_no_copy_fields(newdoc)

	for i, d in enumerate(newdoc.get_all_children()):
		d.set("__islocal", 1)

		for fieldname in fields_to_clear:
			d.set(fieldname, None)

		if not ignore_no_copy:
			remove_no_copy_fields(d)

	return newdoc

def compare(val1, condition, val2):
	"""Compare two values using `frappe.utils.compare`

	`condition` could be:
	- "^"
	- "in"
	- "not in"
	- "="
	- "!="
	- ">"
	- "<"
	- ">="
	- "<="
	- "not None"
	- "None"
	"""
	import frappe.utils
	return frappe.utils.compare(val1, condition, val2)

def respond_as_web_page(title, html, success=None, http_status_code=None, context=None,
	indicator_color=None, primary_action='/', primary_label = None, fullpage=False,
	width=None, template='message'):
	"""Send response as a web page with a message rather than JSON. Used to show permission errors etc.

	:param title: Page title and heading.
	:param message: Message to be shown.
	:param success: Alert message.
	:param http_status_code: HTTP status code
	:param context: web template context
	:param indicator_color: color of indicator in title
	:param primary_action: route on primary button (default is `/`)
	:param primary_label: label on primary button (default is "Home")
	:param fullpage: hide header / footer
	:param width: Width of message in pixels
	:param template: Optionally pass view template
	"""
	local.message_title = title
	local.message = html
	local.response['type'] = 'page'
	local.response['route'] = template
	local.no_cache = 1

	if http_status_code:
		local.response['http_status_code'] = http_status_code

	if not context:
		context = {}

	if not indicator_color:
		if success:
			indicator_color = 'green'
		elif http_status_code and http_status_code > 300:
			indicator_color = 'red'
		else:
			indicator_color = 'blue'

	context['indicator_color'] = indicator_color
	context['primary_label'] = primary_label
	context['primary_action'] = primary_action
	context['error_code'] = http_status_code
	context['fullpage'] = fullpage
	if width:
		context['card_width'] = width

	local.response['context'] = context

def redirect_to_message(title, html, http_status_code=None, context=None, indicator_color=None):
	"""Redirects to /message?id=random
	Similar to respond_as_web_page, but used to 'redirect' and show message pages like success, failure, etc. with a detailed message

	:param title: Page title and heading.
	:param message: Message to be shown.
	:param http_status_code: HTTP status code.

	Example Usage:
		frappe.redirect_to_message(_('Thank you'), "<div><p>You will receive an email at test@example.com</p></div>")

	"""

	message_id = generate_hash(length=8)
	message = {
		'context': context or {},
		'http_status_code': http_status_code or 200
	}
	message['context'].update({
		'header': title,
		'title': title,
		'message': html
	})

	if indicator_color:
		message['context'].update({
			"indicator_color": indicator_color
		})

	cache().set_value("message_id:{0}".format(message_id), message, expires_in_sec=60)
	location = '/message?id={0}'.format(message_id)

	if not getattr(local, 'is_ajax', False):
		local.response["type"] = "redirect"
		local.response["location"] = location

	else:
		return location

def build_match_conditions(doctype, as_condition=True):
	"""Return match (User permissions) for given doctype as list or SQL."""
	import frappe.desk.reportview
	return frappe.desk.reportview.build_match_conditions(doctype, as_condition=as_condition)

def get_list(doctype, *args, **kwargs):
	"""List database query via `frappe.model.db_query`. Will also check for permissions.

	:param doctype: DocType on which query is to be made.
	:param fields: List of fields or `*`.
	:param filters: List of filters (see example).
	:param order_by: Order By e.g. `modified desc`.
	:param limit_page_start: Start results at record #. Default 0.
	:param limit_page_length: No of records in the page. Default 20.

	Example usage:

		# simple dict filter
		frappe.get_list("ToDo", fields=["name", "description"], filters = {"owner":"test@example.com"})

		# filter as a list of lists
		frappe.get_list("ToDo", fields="*", filters = [["modified", ">", "2014-01-01"]])

		# filter as a list of dicts
		frappe.get_list("ToDo", fields="*", filters = {"description": ("like", "test%")})
	"""
	import frappe.model.db_query
	return frappe.model.db_query.DatabaseQuery(doctype).execute(None, *args, **kwargs)

def get_all(doctype, *args, **kwargs):
	"""List database query via `frappe.model.db_query`. Will **not** check for permissions.
	Parameters are same as `frappe.get_list`

	:param doctype: DocType on which query is to be made.
	:param fields: List of fields or `*`. Default is: `["name"]`.
	:param filters: List of filters (see example).
	:param order_by: Order By e.g. `modified desc`.
	:param limit_start: Start results at record #. Default 0.
	:param limit_page_length: No of records in the page. Default 20.

	Example usage:

		# simple dict filter
		frappe.get_all("ToDo", fields=["name", "description"], filters = {"owner":"test@example.com"})

		# filter as a list of lists
		frappe.get_all("ToDo", fields=["*"], filters = [["modified", ">", "2014-01-01"]])

		# filter as a list of dicts
		frappe.get_all("ToDo", fields=["*"], filters = {"description": ("like", "test%")})
	"""
	kwargs["ignore_permissions"] = True
	if not "limit_page_length" in kwargs:
		kwargs["limit_page_length"] = 0
	return get_list(doctype, *args, **kwargs)

def get_value(*args, **kwargs):
	"""Returns a document property or list of properties.

	Alias for `frappe.db.get_value`

	:param doctype: DocType name.
	:param filters: Filters like `{"x":"y"}` or name of the document. `None` if Single DocType.
	:param fieldname: Column name.
	:param ignore: Don't raise exception if table, column is missing.
	:param as_dict: Return values as dict.
	:param debug: Print query in error log.
	"""
	return db.get_value(*args, **kwargs)

def as_json(obj, indent=1):
	from frappe.utils.response import json_handler
	return json.dumps(obj, indent=indent, sort_keys=True, default=json_handler, separators=(',', ': '))

def are_emails_muted():
	from frappe.utils import cint
	return flags.mute_emails or cint(conf.get("mute_emails") or 0) or False

def get_test_records(doctype):
	"""Returns list of objects from `test_records.json` in the given doctype's folder."""
	from frappe.modules import get_doctype_module, get_module_path
	path = os.path.join(get_module_path(get_doctype_module(doctype)), "doctype", scrub(doctype), "test_records.json")
	if os.path.exists(path):
		with open(path, "r") as f:
			return json.loads(f.read())
	else:
		return []

def format_value(*args, **kwargs):
	"""Format value with given field properties.

	:param value: Value to be formatted.
	:param df: (Optional) DocField object with properties `fieldtype`, `options` etc."""
	import frappe.utils.formatters
	return frappe.utils.formatters.format_value(*args, **kwargs)

def format(*args, **kwargs):
	"""Format value with given field properties.

	:param value: Value to be formatted.
	:param df: (Optional) DocField object with properties `fieldtype`, `options` etc."""
	import frappe.utils.formatters
	return frappe.utils.formatters.format_value(*args, **kwargs)

def get_print(doctype=None, name=None, print_format=None, style=None,
	html=None, as_pdf=False, doc=None, output=None, no_letterhead=0, password=None):
	"""Get Print Format for given document.

	:param doctype: DocType of document.
	:param name: Name of document.
	:param print_format: Print Format name. Default 'Standard',
	:param style: Print Format style.
	:param as_pdf: Return as PDF. Default False.
	:param password: Password to encrypt the pdf with. Default None"""
	from frappe.website.render import build_page
	from frappe.utils.pdf import get_pdf

	local.form_dict.doctype = doctype
	local.form_dict.name = name
	local.form_dict.format = print_format
	local.form_dict.style = style
	local.form_dict.doc = doc
	local.form_dict.no_letterhead = no_letterhead

	options = None
	if password:
		options = {'password': password}

	if not html:
		html = build_page("printview")

	if as_pdf:
		return get_pdf(html, output = output, options = options)
	else:
		return html

def attach_print(doctype, name, file_name=None, print_format=None,
	style=None, html=None, doc=None, lang=None, print_letterhead=True, password=None):
	from frappe.utils import scrub_urls

	if not file_name: file_name = name
	file_name = file_name.replace(' ','').replace('/','-')

	print_settings = db.get_singles_dict("Print Settings")

	_lang = local.lang

	#set lang as specified in print format attachment
	if lang: local.lang = lang
	local.flags.ignore_print_permissions = True

	no_letterhead = not print_letterhead

	kwargs = dict(
		print_format=print_format,
		style=style,
		html=html,
		doc=doc,
		no_letterhead=no_letterhead,
		password=password
	)

	content = ''
	if int(print_settings.send_print_as_pdf or 0):
		ext = ".pdf"
		kwargs["as_pdf"] = True
		content = get_print(doctype, name, **kwargs)
	else:
		ext = ".html"
		content = scrub_urls(get_print(doctype, name, **kwargs)).encode('utf-8')

	out = {
		"fname": file_name + ext,
		"fcontent": content
	}

	local.flags.ignore_print_permissions = False
	#reset lang to original local lang
	local.lang = _lang

	return out

def publish_progress(*args, **kwargs):
	"""Show the user progress for a long request

	:param percent: Percent progress
	:param title: Title
	:param doctype: Optional, for document type
	:param docname: Optional, for document name
	:param description: Optional description
	"""
	import frappe.realtime
	return frappe.realtime.publish_progress(*args, **kwargs)

def publish_realtime(*args, **kwargs):
	"""Publish real-time updates

	:param event: Event name, like `task_progress` etc.
	:param message: JSON message object. For async must contain `task_id`
	:param room: Room in which to publish update (default entire site)
	:param user: Transmit to user
	:param doctype: Transmit to doctype, docname
	:param docname: Transmit to doctype, docname
	:param after_commit: (default False) will emit after current transaction is committed
	"""
	import frappe.realtime

	return frappe.realtime.publish_realtime(*args, **kwargs)

def local_cache(namespace, key, generator, regenerate_if_none=False):
	"""A key value store for caching within a request

	:param namespace: frappe.local.cache[namespace]
	:param key: frappe.local.cache[namespace][key] used to retrieve value
	:param generator: method to generate a value if not found in store

	"""
	if namespace not in local.cache:
		local.cache[namespace] = {}

	if key not in local.cache[namespace]:
		local.cache[namespace][key] = generator()

	elif local.cache[namespace][key]==None and regenerate_if_none:
		# if key exists but the previous result was None
		local.cache[namespace][key] = generator()

	return local.cache[namespace][key]

def enqueue(*args, **kwargs):
	'''
		Enqueue method to be executed using a background worker

		:param method: method string or method object
		:param queue: (optional) should be either long, default or short
		:param timeout: (optional) should be set according to the functions
		:param event: this is passed to enable clearing of jobs from queues
		:param is_async: (optional) if is_async=False, the method is executed immediately, else via a worker
		:param job_name: (optional) can be used to name an enqueue call, which can be used to prevent duplicate calls
		:param kwargs: keyword arguments to be passed to the method
	'''
	import frappe.utils.background_jobs
	return frappe.utils.background_jobs.enqueue(*args, **kwargs)

def enqueue_doc(*args, **kwargs):
	'''
		Enqueue method to be executed using a background worker

		:param doctype: DocType of the document on which you want to run the event
		:param name: Name of the document on which you want to run the event
		:param method: method string or method object
		:param queue: (optional) should be either long, default or short
		:param timeout: (optional) should be set according to the functions
		:param kwargs: keyword arguments to be passed to the method
	'''
	import frappe.utils.background_jobs
	return frappe.utils.background_jobs.enqueue_doc(*args, **kwargs)

def get_doctype_app(doctype):
	def _get_doctype_app():
		doctype_module = local.db.get_value("DocType", doctype, "module")
		return local.module_app[scrub(doctype_module)]

	return local_cache("doctype_app", doctype, generator=_get_doctype_app)

loggers = {}
log_level = None
def logger(module=None, with_more_info=True):
	'''Returns a python logger that uses StreamHandler'''
	from frappe.utils.logger import get_logger
	return get_logger(module or 'default', with_more_info=with_more_info)

def log_error(message=None, title=None):
	'''Log error to Error Log'''

	# AI ALERT:
	# the title and message may be swapped
	# the better API for this is log_error(title, message), and used in many cases this way
	# this hack tries to be smart about whats a title (single line ;-)) and fixes it

	if message:
		if '\n' not in message:
			title = message
			error = get_traceback()
		else:
			error = message
	else:
		error = get_traceback()

	return get_doc(dict(doctype='Error Log', error=as_unicode(error),
		method=title)).insert(ignore_permissions=True)

def get_desk_link(doctype, name):
	html = '<a href="#Form/{doctype}/{name}" style="font-weight: bold;">{doctype_local} {name}</a>'
	return html.format(
		doctype=doctype,
		name=name,
		doctype_local=_(doctype)
	)

def bold(text):
	return '<b>{0}</b>'.format(text)

def safe_eval(code, eval_globals=None, eval_locals=None):
	'''A safer `eval`'''
	whitelisted_globals = {
		"int": int,
		"float": float,
		"long": int,
		"round": round
	}

	if '__' in code:
		throw('Illegal rule {0}. Cannot use "__"'.format(bold(code)))

	if not eval_globals:
		eval_globals = {}

	eval_globals['__builtins__'] = {}
	eval_globals.update(whitelisted_globals)
	return eval(code, eval_globals, eval_locals)

def get_system_settings(key):
	if key not in local.system_settings:
		local.system_settings.update({key: db.get_single_value('System Settings', key)})
	return local.system_settings.get(key)

def get_active_domains():
	from frappe.core.doctype.domain_settings.domain_settings import get_active_domains
	return get_active_domains()

def get_version(doctype, name, limit=None, head=False, raise_err=True):
	'''
	Returns a list of version information of a given DocType.

	Note: Applicable only if DocType has changes tracked.

	Example
	>>> frappe.get_version('User', 'foobar@gmail.com')
	>>>
	[
		{
			"version": [version.data],			# Refer Version DocType get_diff method and data attribute
			"user": "admin@gmail.com",			# User that created this version
			"creation": <datetime.datetime>		# Creation timestamp of that object.
		}
	]
	'''
	meta = get_meta(doctype)
	if meta.track_changes:
		names = db.get_all('Version', filters={
			'ref_doctype': doctype,
			'docname': name,
			'order_by': 'creation' if head else None,
			'limit': limit
		}, as_list=1)

		from frappe.chat.util import squashify, dictify, safe_json_loads

		versions = []

		for name in names:
			name = squashify(name)
			doc = get_doc('Version', name)

			data = doc.data
			data = safe_json_loads(data)
			data = dictify(dict(
				version=data,
				user=doc.owner,
				creation=doc.creation
			))

			versions.append(data)

		return versions
	else:
		if raise_err:
			raise ValueError(_('{0} has no versions tracked.').format(doctype))

@whitelist(allow_guest=True)
def ping():
	return "pong"


def safe_encode(param, encoding='utf-8'):
	try:
		param = param.encode(encoding)
	except Exception:
		pass
	return param


def safe_decode(param, encoding='utf-8'):
	try:
		param = param.decode(encoding)
	except Exception:
		pass
	return param

def parse_json(val):
	from frappe.utils import parse_json
	return parse_json(val)

def mock(type, size=1, locale='en'):
	results = []
	faker = Faker(locale)
	if not type in dir(faker):
		raise ValueError('Not a valid mock type.')
	else:
		for i in range(size):
			data = getattr(faker, type)()
			results.append(data)

	from frappe.chat.util import squashify
	return squashify(results)<|MERGE_RESOLUTION|>--- conflicted
+++ resolved
@@ -813,7 +813,6 @@
 
 @whitelist()
 def rename_doc(*args, **kwargs):
-<<<<<<< HEAD
 	"""
 		Renames a doc(dt, old) to doc(dt, new) and updates all linked fields of type "Link"
 
@@ -822,11 +821,6 @@
 	kwargs.pop('ignore_permissions', None)
 	from frappe.model.rename_doc import rename_doc
 	return rename_doc(*args, **kwargs)
-=======
-	"""Rename a document. Calls `frappe.model.rename_doc.rename_doc`"""
-	from frappe.model.rename_doc import rename_doc as _rename_doc
-	return _rename_doc(*args, **kwargs)
->>>>>>> 94d0427e
 
 def get_module(modulename):
 	"""Returns a module object for given Python module name using `importlib.import_module`."""
