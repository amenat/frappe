# Copyright (c) 2012 Web Notes Technologies Pvt Ltd (http://erpnext.com)
# 
# MIT License (MIT)
# 
# Permission is hereby granted, free of charge, to any person obtaining a 
# copy of this software and associated documentation files (the "Software"), 
# to deal in the Software without restriction, including without limitation 
# the rights to use, copy, modify, merge, publish, distribute, sublicense, 
# and/or sell copies of the Software, and to permit persons to whom the 
# Software is furnished to do so, subject to the following conditions:
# 
# The above copyright notice and this permission notice shall be included in 
# all copies or substantial portions of the Software.
# 
# THE SOFTWARE IS PROVIDED "AS IS", WITHOUT WARRANTY OF ANY KIND, EXPRESS OR IMPLIED, 
# INCLUDING BUT NOT LIMITED TO THE WARRANTIES OF MERCHANTABILITY, FITNESS FOR A 
# PARTICULAR PURPOSE AND NONINFRINGEMENT. IN NO EVENT SHALL THE AUTHORS OR COPYRIGHT 
# HOLDERS BE LIABLE FOR ANY CLAIM, DAMAGES OR OTHER LIABILITY, WHETHER IN AN ACTION OF 
# CONTRACT, TORT OR OTHERWISE, ARISING FROM, OUT OF OR IN CONNECTION WITH THE SOFTWARE 
# OR THE USE OR OTHER DEALINGS IN THE SOFTWARE.
# 

# util __init__.py

from __future__ import unicode_literals
import webnotes

user_time_zone = None
month_name = ['','Jan','Feb','Mar','Apr','May','Jun','Jul','Aug','Sep','Oct','Nov','Dec']
month_name_full = ['','January','February','March','April','May','June','July','August','September','October','November','December']
no_value_fields = ['Section Break', 'Column Break', 'HTML', 'Table', 'FlexTable', 'Button', 'Image', 'Graph']
default_fields = ['doctype','name','owner','creation','modified','modified_by','parent','parentfield','parenttype','idx','docstatus']

def getCSVelement(v):
	"""
		 Returns the CSV value of `v`, For example: 
		 
		 * apple becomes "apple"
		 * hi"there becomes "hi""there"
	"""
	v = cstr(v)
	if not v: return ''
	if (',' in v) or ('\n' in v) or ('"' in v):
		if '"' in v: v = v.replace('"', '""')
		return '"'+v+'"'
	else: return v or ''

def get_fullname(profile):
	"""get the full name (first name + last name) of the user from Profile"""
	p = webnotes.conn.sql("""select first_name, last_name from `tabProfile`
		where name=%s""", profile, as_dict=1)
	if p:
		p = p[0]
		full_name = (p['first_name'] and (p['first_name'] + ' ') or '') + (p['last_name'] or '')
		return full_name or profile
	else:
		return profile
		
def decode_email_header(s):
	import email.header
	
	# replace double quotes with blank
	# double quotes in header prohibit decoding of header
	decoded_header_tuple = email.header.decode_header(s.replace('"', ''))
	
<<<<<<< HEAD
	decoded_list = []
	for header in decoded_header_tuple:
		decoded_list.append(cstr(header[0], encoding = header[1] or 'utf-8'))
			
	return " ".join(decoded_list)
		
=======
	decoded_list = map(lambda h: unicode(h[0], encoding=h[1] or 'utf-8'), decoded_header_tuple)
	
	return " ".join(decoded_list)

>>>>>>> a783c332
def extract_email_id(s):
	"""
		Extract email id from email header format
	"""
	if '<' in s:
		s = s.split('<')[1].split('>')[0]
	if s: 
		s = s.strip().lower()
	return s
	
def validate_email_add(email_str):
	"""Validates the email string"""
	s = extract_email_id(email_str)
	import re
	#return re.match("^[a-zA-Z0-9._%-]+@[a-zA-Z0-9._%-]+.[a-zA-Z]{2,6}$", email_str)
	return re.match("[a-z0-9!#$%&'*+/=?^_`{|}~-]+(?:\.[a-z0-9!#$%&'*+/=?^_`{|}~-]+)*@(?:[a-z0-9](?:[a-z0-9-]*[a-z0-9])?\.)+[a-z0-9](?:[a-z0-9-]*[a-z0-9])?", s)

def sendmail(recipients, sender='', msg='', subject='[No Subject]', parts=[], cc=[], attach=[]):
	"""Send an email. For more details see :func:`email_lib.sendmail`"""
	import webnotes.utils.email_lib
	return email_lib.sendmail(recipients, sender, msg, subject, parts, cc, attach)

def get_request_site_address():
	"""get app url from request"""
	import os
	try:
		return 'HTTPS' in os.environ.get('SERVER_PROTOCOL') and 'https://' or 'http://' \
			+ os.environ.get('HTTP_HOST')
	except TypeError, e:
		return 'http://localhost'

def generate_hash():
	"""
		 Generates random hash for session id
	"""
	import hashlib, time
	return hashlib.sha224(str(time.time())).hexdigest()

def random_string(length):
	"""generate a random string"""
	import string
	from random import choice
	return ''.join([choice(string.letters + string.digits) for i in range(length)])

def db_exists(dt, dn):
	return webnotes.conn.sql('select name from `tab%s` where name="%s"' % (dt, dn))

def load_json(arg):
	# already a dictionary?
	if not isinstance(arg, basestring):
		return arg
	
	import json
	return json.loads(arg, encoding='utf-8')
	
# Get Traceback
# ==============================================================================

def getTraceback():
	"""
		 Returns the traceback of the Exception
	"""
	import sys, traceback, string
	exc_type, value, tb = sys.exc_info()
	
	trace_list = traceback.format_tb(tb, None) + traceback.format_exception_only(exc_type, value)
	body = "Traceback (innermost last):\n" + "%-20s %s" % \
		(unicode((b"").join(trace_list[:-1]), 'utf-8'), unicode(trace_list[-1], 'utf-8'))
	
	if webnotes.logger:
		webnotes.logger.error('Db:'+(webnotes.conn and webnotes.conn.cur_db_name or '') + ' - ' + body)
	
	return body

# Log
# ==============================================================================

def log(event, details):
	webnotes.logger.info(details)

# Date and Time
# ==============================================================================


def getdate(string_date):
	"""
		 Coverts string date (yyyy-mm-dd) to datetime.date object
	"""
	import datetime

	if type(string_date)==unicode:
		string_date = str(string_date)
	
	if type(string_date) in (datetime.datetime, datetime.date): 
		return string_date
	
	if ' ' in string_date:
		string_date = string_date.split(' ')[0]
	t = string_date.split('-')
	if len(t)==3:
		return datetime.date(cint(t[0]), cint(t[1]), cint(t[2]))
	else:
		return ''

def add_days(date, days, format='string'):
	"""
		 Adds `days` to the given `string_date`
	"""
	import datetime
	if not date:
		date = now_datetime()

	if type(date) not in (datetime.datetime, datetime.date): 
		date = getdate(date)

	dt =  date + datetime.timedelta(days)
	if format=='string':
		return dt.strftime('%Y-%m-%d')
	else:
		return dt

def add_months(string_date, months):
	import datetime
	return webnotes.conn.sql("select DATE_ADD('%s',INTERVAL '%s' MONTH)" % (getdate(string_date),months))[0][0]

def add_years(string_date, years):
	import datetime
	return webnotes.conn.sql("select DATE_ADD('%s',INTERVAL '%s' YEAR)" % (getdate(string_date),years))[0][0]

def date_diff(string_ed_date, string_st_date=None):
	import datetime
	return webnotes.conn.sql("SELECT DATEDIFF('%s','%s')" %(getdate(string_ed_date), getdate(string_st_date)))[0][0]

def now_datetime():
	global user_time_zone
	from datetime import datetime
	from pytz import timezone
	
	# get localtime
	if not user_time_zone:
		user_time_zone = webnotes.conn.get_value('Control Panel', None, 'time_zone') \
			or 'Asia/Calcutta'

	# convert to UTC
	utcnow = timezone('UTC').localize(datetime.utcnow())

	# convert to user time zone
	return utcnow.astimezone(timezone(user_time_zone))

def now():
	"""return current datetime as yyyy-mm-dd hh:mm:ss"""
	return now_datetime().strftime('%Y-%m-%d %H:%M:%S')
	
def nowdate():
	"""return current date as yyyy-mm-dd"""
	return now_datetime().strftime('%Y-%m-%d')

def nowtime():
	"""return current time in hh:mm"""
	return now_datetime().strftime('%H:%M')

def get_first_day(dt, d_years=0, d_months=0):
	"""
	 Returns the first day of the month for the date specified by date object
	 Also adds `d_years` and `d_months` if specified
	"""
	import datetime
	# d_years, d_months are "deltas" to apply to dt
	y, m = dt.year + d_years, dt.month + d_months
	a, m = divmod(m-1, 12)
	return datetime.date(y+a, m+1, 1)

def get_last_day(dt):
	"""
	 Returns last day of the month using:
	 `get_first_day(dt, 0, 1) + datetime.timedelta(-1)`
	"""
	import datetime
	return get_first_day(dt, 0, 1) + datetime.timedelta(-1)

user_format = None
"""
	 User format specified in :term:`Control Panel`
	 
	 Examples:
	 
	 * dd-mm-yyyy
	 * mm-dd-yyyy
	 * dd/mm/yyyy
"""

def formatdate(string_date):
	"""
	 	Convers the given string date to :data:`user_format`
	"""
	global user_format
	if not user_format:
		user_format = webnotes.conn.get_value('Control Panel', None, 'date_format')
	d = string_date.split('-');
	out = user_format
	return out.replace('dd', ('%.2i' % cint(d[2]))).replace('mm', ('%.2i' % cint(d[1]))).replace('yyyy', d[0])
	
def dict_to_str(args, sep='&'):
	"""
	Converts a dictionary to URL
	"""
	import urllib
	t = []
	for k in args.keys():
		t.append(str(k)+'='+urllib.quote(str(args[k] or '')))
	return sep.join(t)

def timestamps_equal(t1, t2):
	"""Returns true if same the two string timestamps are same"""
	scrub = lambda x: x.replace(':', ' ').replace('-',' ').split()

	t1, t2 = scrub(t1), scrub(t2)
	
	if len(t1) != len(t2):
		return
	
	for i in range(len(t1)):
		if t1[i]!=t2[i]:
			return
	return 1

def global_date_format(date):
	"""returns date as 1 January 2012"""
	import datetime

	if isinstance(date, basestring):
		date = getdate(date)
	
	return cstr(cint(date.strftime('%d'))) + ' ' + month_name_full[int(date.strftime('%m'))] \
		+ ' ' + date.strftime('%Y')
	
	
	

# Datatype
# ==============================================================================

def isNull(v):
	"""
	Returns true if v='' or v is `None`
	"""
	return (v=='' or v==None)
	
def has_common(l1, l2):
	"""
	Returns true if there are common elements in lists l1 and l2
	"""
	for l in l1:
		if l in l2: 
			return 1
	return 0
	
def flt(s):
	"""
	Convert to float (ignore commas)
	"""
	if isinstance(s, basestring): # if string
		s = s.replace(',','')
	try: tmp = float(s)
	except: tmp = 0
	return tmp

def cint(s):
	"""
	Convert to integer
	"""
	try: tmp = int(float(s))
	except: tmp = 0
	return tmp
		
def cstr(s):
	if isinstance(s, unicode):
		return s
	elif s==None: 
		return ''
	elif isinstance(s, basestring):
		return unicode(s, 'utf-8')
	else:
		return unicode(s)

def str_esc_quote(s):
	"""
	Escape quotes
	"""
	if s==None:return ''
	return s.replace("'","\'")

def replace_newlines(s):
	"""
	Replace newlines by '<br>'
	"""
	if s==None:return ''
	return s.replace("\n","<br>")


# ==============================================================================

def parse_val(v):
	"""
	Converts to simple datatypes from SQL query results
	"""
	import datetime
	
	if type(v)==datetime.date:
		v = str(v)
	elif type(v)==datetime.timedelta:
		v = ':'.join(str(v).split(':')[:2])
	elif type(v)==datetime.datetime:
		v = str(v)
	elif type(v)==long: v=int(v)

	return v
	
# ==============================================================================

def fmt_money(amount, fmt = '%.2f'):
	"""
	Convert to string with commas for thousands, millions etc
	"""
	curr = webnotes.conn.get_value('Control Panel', None, 'currency_format') or 'Millions'

	val = 2
	if curr == 'Millions': val = 3

	if cstr(amount).find('.') == -1:	temp = '00'
	else: temp = cstr(amount).split('.')[1]

	l = []
	minus = ''
	if flt(amount) < 0: minus = '-'

	amount = ''.join(cstr(amount).split(','))
	amount = cstr(abs(flt(amount))).split('.')[0]
	
	# main logic	
	if len(cstr(amount)) > 3:
		nn = amount[len(amount)-3:]
		l.append(nn)
		amount = amount[0:len(amount)-3]
		while len(cstr(amount)) > val:
			nn = amount[len(amount)-val:]
			l.insert(0,nn)
			amount = amount[0:len(amount)-val]
	
	if len(amount) > 0:	l.insert(0,amount)

	amount = ','.join(l)+'.'+temp
	amount = minus + amount
	return amount

#
# convet currency to words
#
def money_in_words(number, main_currency = None, fraction_currency=None):
	"""
	Returns string in words with currency and fraction currency. 
	"""
	
	d = get_defaults()
	if not main_currency:
		main_currency = d.get('currency', 'INR')
	if not fraction_currency:
		fraction_currency = d.get('fraction_currency', 'paise')

	n = "%.2f" % flt(number)
	main, fraction = n.split('.')
	if len(fraction)==1: fraction += '0'
	
	out = main_currency + ' ' + in_words(main).title()
	if cint(fraction):
		out = out + ' and ' + in_words(fraction).title() + ' ' + fraction_currency

	return out + ' only.'

#
# convert number to words
#
def in_words(integer):
	"""
	Returns string in words for the given integer.
	"""

	in_million = webnotes.conn.get_default('currency_format')=='Millions' and 1 or 0

	n=int(integer)
	known = {0: 'zero', 1: 'one', 2: 'two', 3: 'three', 4: 'four', 5: 'five', 6: 'six', 7: 'seven', 8: 'eight', 9: 'nine', 10: 'ten',
		11: 'eleven', 12: 'twelve', 13: 'thirteen', 14: 'fourteen', 15: 'fifteen', 16: 'sixteen', 17: 'seventeen', 18: 'eighteen',
		19: 'nineteen', 20: 'twenty', 30: 'thirty', 40: 'forty', 50: 'fifty', 60: 'sixty', 70: 'seventy', 80: 'eighty', 90: 'ninety'}
	
	def psn(n, known, xpsn):
		import sys; 
		if n in known: return known[n]
		bestguess, remainder = str(n), 0

		if n<=20:
			print >>sys.stderr, n, "How did this happen?"
			assert 0
		elif n < 100:
			bestguess= xpsn((n//10)*10, known, xpsn) + '-' + xpsn(n%10, known, xpsn)
			return bestguess
		elif n < 1000:
			bestguess= xpsn(n//100, known, xpsn) + ' ' + 'hundred'
			remainder = n%100
		else:
			if in_million:
				if n < 1000000:
					bestguess= xpsn(n//1000, known, xpsn) + ' ' + 'thousand'
					remainder = n%1000
				elif n < 1000000000:
					bestguess= xpsn(n//1000000, known, xpsn) + ' ' + 'million'
					remainder = n%1000000
				else:
					bestguess= xpsn(n//1000000000, known, xpsn) + ' ' + 'billion'
					remainder = n%1000000000				
			else:
				if n < 100000:
					bestguess= xpsn(n//1000, known, xpsn) + ' ' + 'thousand'
					remainder = n%1000
				elif n < 10000000:
					bestguess= xpsn(n//100000, known, xpsn) + ' ' + 'lakh'
					remainder = n%100000
				else:
					bestguess= xpsn(n//10000000, known, xpsn) + ' ' + 'crore'
					remainder = n%10000000
		if remainder:
			if remainder >= 100:
				comma = ','
			else:
				comma = ''
			return bestguess + comma + ' ' + xpsn(remainder, known, xpsn)
		else:
			return bestguess

	return psn(n, known, psn)
	

# Get Defaults
# ==============================================================================

def get_defaults(key=None):
	"""
	Get dictionary of default values from the :term:`Control Panel`, or a value if key is passed
	"""
	return webnotes.conn.get_defaults(key)

def set_default(key, val):
	"""
	Set / add a default value to :term:`Control Panel`
	"""
	return webnotes.conn.set_default(key, val)

#
# Clear recycle bin
#
def clear_recycle_bin():
	sql = webnotes.conn.sql
	
	tl = sql('show tables')
	total_deleted = 0
	for t in tl:
		fl = [i[0] for i in sql('desc `%s`' % t[0])]
		
		if 'name' in fl:
			total_deleted += sql("select count(*) from `%s` where name like '__overwritten:%%'" % t[0])[0][0]
			sql("delete from `%s` where name like '__overwritten:%%'" % t[0])

		if 'parent' in fl:	
			total_deleted += sql("select count(*) from `%s` where parent like '__oldparent:%%'" % t[0])[0][0]
			sql("delete from `%s` where parent like '__oldparent:%%'" % t[0])
	
			total_deleted += sql("select count(*) from `%s` where parent like 'oldparent:%%'" % t[0])[0][0]
			sql("delete from `%s` where parent like 'oldparent:%%'" % t[0])

			total_deleted += sql("select count(*) from `%s` where parent like 'old_parent:%%'" % t[0])[0][0]
			sql("delete from `%s` where parent like 'old_parent:%%'" % t[0])

	return "%s records deleted" % str(int(total_deleted))

# Dictionary utils
# ==============================================================================

def remove_blanks(d):
	"""
		Returns d with empty ('' or None) values stripped
	"""
	empty_keys = []
	for key in d:
		if d[key]=='' or d[key]==None:
			# del d[key] raises runtime exception, using a workaround
			empty_keys.append(key)
	for key in empty_keys:
		del d[key]
		
	return d
		
def pprint_dict(d, level=1, no_blanks=True):
	"""
		Pretty print a dictionary with indents
	"""
	if no_blanks:
		remove_blanks(d)
		
	# make indent
	indent, ret = '', ''
	for i in range(0,level): indent += '\t'
	
	# add lines
	comment, lines = '', []
	kl = d.keys()
	kl.sort()
		
	# make lines
	for key in kl:
		if key != '##comment':
			tmp = {key: d[key]}
			lines.append(indent + str(tmp)[1:-1] )
	
	# add comment string
	if '##comment' in kl:
		ret = ('\n' + indent) + '# ' + d['##comment'] + '\n'

	# open
	ret += indent + '{\n'
	
	# lines
	ret += indent + ',\n\t'.join(lines)
	
	# close
	ret += '\n' + indent + '}'
	
	return ret
				
def get_common(d1,d2):
	"""
		returns (list of keys) the common part of two dicts
	"""
	return [p for p in d1 if p in d2 and d1[p]==d2[p]]

def get_common_dict(d1, d2):
	"""
		return common dictionary of d1 and d2
	"""
	ret = {}
	for key in d1:
		if key in d2 and d2[key]==d1[key]:
			ret[key] = d1[key]
	return ret

def get_diff_dict(d1, d2):
	"""
		return common dictionary of d1 and d2
	"""
	diff_keys = set(d2.keys()).difference(set(d1.keys()))
	
	ret = {}
	for d in diff_keys: ret[d] = d2[d]
	return ret


def get_file_timestamp(fn):
	"""
		Returns timestamp of the given file
	"""
	import os
	from webnotes.utils import cint
	
	try:
		return str(cint(os.stat(fn).st_mtime))
	except OSError, e:
		if e.args[0]!=2:
			raise e
		else:
			return None

# to be deprecated
def make_esc(esc_chars):
	"""
		Function generator for Escaping special characters
	"""
	return lambda s: ''.join(['\\' + c if c in esc_chars else c for c in s])

# esc / unescape characters -- used for command line
def esc(s, esc_chars):
	"""
		Escape special characters
	"""
	for c in esc_chars:
		esc_str = '\\' + c
		s = s.replace(c, esc_str)
	return s

def unesc(s, esc_chars):
	"""
		UnEscape special characters
	"""
	for c in esc_chars:
		esc_str = '\\' + c
		s = s.replace(esc_str, c)
	return s
	
def strip_html(text):
	"""
		removes anything enclosed in and including <>
	"""
	import re
	return re.compile(r'<.*?>').sub('', text)
	
def escape_html(text):
	html_escape_table = {
		"&": "&amp;",
		'"': "&quot;",
		"'": "&apos;",
		">": "&gt;",
		"<": "&lt;",
	}

	return "".join(html_escape_table.get(c,c) for c in text)

def get_doctype_label(dt=None):
	"""
		Gets label of a doctype
	"""
	if dt:
		res = webnotes.conn.sql("""\
			SELECT name, dt_label FROM `tabDocType Label`
			WHERE name=%s""", dt)
		return res and res[0][0] or dt
	else:
		res = webnotes.conn.sql("SELECT name, dt_label FROM `tabDocType Label`")
		dt_label_dict = {}
		for r in res:
			dt_label_dict[r[0]] = r[1]

		return dt_label_dict


def get_label_doctype(label):
	"""
		Gets doctype from its label
	"""
	res = webnotes.conn.sql("""\
		SELECT name FROM `tabDocType Label`
		WHERE dt_label=%s""", label)

	return res and res[0][0] or label


def get_system_managers_list():
	"""Returns a list of system managers' email addresses"""
	system_managers_list = webnotes.conn.sql("""\
		SELECT DISTINCT p.name
		FROM tabUserRole ur, tabProfile p
		WHERE
			ur.parent = p.name AND
			ur.role='System Manager' AND
			p.docstatus<2 AND
			p.enabled=1 AND
			p.name not in ('Administrator', 'Guest')""", as_list=1)

	return [sysman[0] for sysman in system_managers_list]

def pretty_date(iso_datetime):
	"""
		Takes an ISO time and returns a string representing how
		long ago the date represents.
		Ported from PrettyDate by John Resig
	"""
	if not iso_datetime: return ''
	from datetime import datetime
	import math
	
	if isinstance(iso_datetime, basestring):
		iso_datetime = datetime.strptime(iso_datetime, '%Y-%m-%d %H:%M:%S')
	now_dt = datetime.strptime(now(), '%Y-%m-%d %H:%M:%S')
	dt_diff = now_dt - iso_datetime
	
	# available only in python 2.7+
	# dt_diff_seconds = dt_diff.total_seconds()
	
	dt_diff_seconds = dt_diff.days * 86400.0 + dt_diff.seconds
	
	dt_diff_days = math.floor(dt_diff_seconds / 86400.0)
	
	# differnt cases
	if dt_diff_seconds < 60.0:
		return 'just now'
	elif dt_diff_seconds < 120.0:
		return '1 minute ago'
	elif dt_diff_seconds < 3600.0:
		return '%s minutes ago' % cint(math.floor(dt_diff_seconds / 60.0))
	elif dt_diff_seconds < 7200.0:
		return '1 hour ago'
	elif dt_diff_seconds < 86400.0:
		return '%s hours ago' % cint(math.floor(dt_diff_seconds / 3600.0))
	elif dt_diff_days == 1.0:
		return 'Yesterday'
	elif dt_diff_days < 7.0:
		return '%s days ago' % cint(dt_diff_days)
	elif dt_diff_days < 31.0:
		return '%s week(s) ago' % cint(math.ceil(dt_diff_days / 7.0))
	elif dt_diff_days < 365.0:
		return '%s months ago' % cint(math.ceil(dt_diff_days / 30.0))
	else:
		return 'more than %s year(s) ago' % cint(math.floor(dt_diff_days / 365.0))<|MERGE_RESOLUTION|>--- conflicted
+++ resolved
@@ -63,19 +63,10 @@
 	# double quotes in header prohibit decoding of header
 	decoded_header_tuple = email.header.decode_header(s.replace('"', ''))
 	
-<<<<<<< HEAD
-	decoded_list = []
-	for header in decoded_header_tuple:
-		decoded_list.append(cstr(header[0], encoding = header[1] or 'utf-8'))
-			
+	decoded_list = map(lambda h: unicode(h[0], encoding=h[1] or 'utf-8'), decoded_header_tuple)
+	
 	return " ".join(decoded_list)
-		
-=======
-	decoded_list = map(lambda h: unicode(h[0], encoding=h[1] or 'utf-8'), decoded_header_tuple)
-	
-	return " ".join(decoded_list)
-
->>>>>>> a783c332
+
 def extract_email_id(s):
 	"""
 		Extract email id from email header format
